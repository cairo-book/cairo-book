
msgid ""
msgstr ""
"Project-Id-Version: The Cairo Programming Language\n"
"POT-Creation-Date: \n"
"PO-Revision-Date: \n"
"Last-Translator: \n"
"Language-Team: \n"
"MIME-Version: 1.0\n"
"Content-Type: text/plain; charset=UTF-8\n"
"Content-Transfer-Encoding: 8bit\n"
"Language: en\n"
"Plural-Forms: nplurals=1; plural=0;\n"

#: src/SUMMARY.md:1
msgid "The Cairo Programming Language"
msgstr ""

#: src/SUMMARY.md:4
msgid "Foreword"
msgstr ""

#: src/SUMMARY.md:5
msgid "Introduction"
msgstr ""

#: src/SUMMARY.md:7
msgid "Getting Started"
msgstr ""

#: src/SUMMARY.md:11
msgid "Installation"
msgstr ""

#: src/SUMMARY.md:12
msgid "Hello, World!"
msgstr ""

#: src/SUMMARY.md:13
msgid "Hello, Scarb!"
msgstr ""

#: src/SUMMARY.md:15
msgid "Common Programming Concepts"
msgstr ""

#: src/SUMMARY.md:18
msgid "Variables and Mutability"
msgstr ""

#: src/SUMMARY.md:19
msgid "Data Types"
msgstr ""

#: src/SUMMARY.md:20
msgid "Functions"
msgstr ""

#: src/SUMMARY.md:21
msgid "Comments"
msgstr ""

#: src/SUMMARY.md:22
msgid "Control Flow"
msgstr ""

#: src/SUMMARY.md:23
msgid "Common Collections"
msgstr ""

#: src/SUMMARY.md:25
msgid "Understanding Ownership"
msgstr ""

#: src/SUMMARY.md:28
msgid "What is Ownership?"
msgstr ""

#: src/SUMMARY.md:29
msgid "References and Snapshots"
msgstr ""

#: src/SUMMARY.md:31
msgid "Using Structs to Structure Related Data"
msgstr ""

#: src/SUMMARY.md:34
msgid "Defining and Instantiating Structs"
msgstr ""

#: src/SUMMARY.md:35
msgid "An Example Program Using Structs"
msgstr ""

#: src/SUMMARY.md:36
msgid "Method Syntax"
msgstr ""

#: src/SUMMARY.md:38
msgid "Enums and Pattern Matching"
msgstr ""

#: src/SUMMARY.md:38
msgid "Enums"
msgstr ""

#: src/SUMMARY.md:42
msgid "The Match Control Flow Construct"
msgstr ""

#: src/SUMMARY.md:44
msgid "Managing Cairo Projects with Packages, Crates and Modules"
msgstr ""

#: src/SUMMARY.md:48
msgid "Packages and Crates"
msgstr ""

#: src/SUMMARY.md:50
msgid "Defining Modules to Control Scope"
msgstr ""

#: src/SUMMARY.md:51
msgid "Paths for Referring to an Item in the Module Tree"
msgstr ""

#: src/SUMMARY.md:52
msgid "Bringing Paths into Scope with the 'use' Keyword"
msgstr ""

#: src/SUMMARY.md:53
msgid "Separating Modules into Different Files"
msgstr ""

#: src/SUMMARY.md:57
msgid "Generic Types"
msgstr ""

#: src/SUMMARY.md:59
msgid "Generic Functions"
msgstr ""

#: src/SUMMARY.md:60
msgid "Traits in Cairo"
msgstr ""

#: src/SUMMARY.md:62
msgid "Testing Cairo Programs"
msgstr ""

#: src/SUMMARY.md:66
msgid "How To Write Tests"
msgstr ""

#: src/SUMMARY.md:67
msgid "Testing Organization"
msgstr ""

#: src/SUMMARY.md:69
msgid "Error Handling"
msgstr ""

#: src/SUMMARY.md:72
msgid "Unrecoverable Errors with panic"
msgstr ""

#: src/SUMMARY.md:73
msgid "Recoverable Errors with Result"
msgstr ""

#: src/SUMMARY.md:75
msgid "Advanced Features"
msgstr ""

#: src/SUMMARY.md:78
msgid "Operator Overloading"
msgstr ""

#: src/SUMMARY.md:82
msgid "Starknet Smart Contracts"
msgstr ""

#: src/SUMMARY.md:84
msgid "Introduction to smart-contracts"
msgstr ""

#: src/SUMMARY.md:85
msgid "Writing Starknet Contracts"
msgstr ""

#: src/SUMMARY.md:86
msgid "ABIs and Cross-contract Interactions"
msgstr ""

#: src/SUMMARY.md:87
msgid "ABIs and Interfaces"
msgstr ""

#: src/SUMMARY.md:88
msgid "Contract Dispatchers, Library Dispachers and system calls"
msgstr ""

#: src/SUMMARY.md:89
msgid "Security Considerations"
msgstr ""

#: src/SUMMARY.md:91
msgid "Appendix"
msgstr ""

#: src/SUMMARY.md:92
msgid "A - Keywords"
msgstr ""

#: src/SUMMARY.md:93
msgid "B - Operators and Symbols"
msgstr ""

#: src/SUMMARY.md:94
msgid "C - Derivable Traits"
msgstr ""

#: src/SUMMARY.md:95
msgid "D - Useful Development Tools"
msgstr ""

#: src/SUMMARY.md:96
msgid "E - Cairo Most Common Types and Traits"
msgstr ""

#: src/title-page.md:1
msgid "# The Cairo Programming Language"
msgstr ""

#: src/title-page.md:3
msgid ""
"by the Cairo Community and its "
"[contributors](https://github.com/cairo-book/cairo-book.github.io). Special "
"thanks to [Starkware](https://starkware.co/) through "
"[OnlyDust](https://www.onlydust.xyz/), and "
"[Voyager](https://voyager.online/) for supporting the creation of this book."
msgstr ""

#: src/title-page.md:5
msgid ""
"This version of the text assumes you’re using Cairo v1.1.0. See the "
"“Installation” section of Chapter 1 to install or update Cairo."
msgstr ""

#: src/ch00-01-foreword.md:1
msgid "# Foreword"
msgstr ""

#: src/ch00-01-foreword.md:3
msgid ""
"In 2020, StarkWare released Cairo 0, a Turing-complete programming language "
"supporting verifiable computation. Cairo started as an assembly language and "
"gradually became more expressive. The learning curve was initially steep, as "
"Cairo 0.x was a low-level language that did not entirely abstract the "
"underlying cryptographic primitives required to build a proof for the "
"execution of a program."
msgstr ""

#: src/ch00-01-foreword.md:5
msgid ""
"With the release of Cairo 1, the developer experience has considerably "
"improved, abstracting away the underlying immutable memory model of the "
"Cairo architecture where possible. Strongly inspired by Rust, Cairo 1 has "
"been built to help you create provable programs without specific knowledge "
"of its underlying architecture so that you can focus on the program itself, "
"increasing the overall security of Cairo programs. Powered by a Rust VM, the "
"execution of Cairo programs is now _blazingly_ fast, allowing you to build "
"an extensive test suite without compromising on performance."
msgstr ""

#: src/ch00-01-foreword.md:7
msgid ""
"Blockchain developers that want to deploy contracts on Starknet will use the "
"Cairo programming language to code their smart contracts. This allows the "
"Starknet OS to generate execution traces for transactions to be proved by a "
"prover, which is then verified on Ethereum L1 prior to updating the state "
"root of Starknet."
msgstr ""

#: src/ch00-01-foreword.md:9
msgid ""
"However, Cairo is not only for blockchain developers. As a general purpose "
"programming language, it can be used for any computation that would benefit "
"from being proved on one computer and verified on other machines with lower "
"hardware requirements."
msgstr ""

#: src/ch00-01-foreword.md:11
msgid ""
"This book is designed for developers with a basic understanding of "
"programming concepts. It is a friendly and approachable text intended to "
"help you level up your knowledge of Cairo, but also help you develop your "
"programming skills in general. So, dive in and get ready to learn all there "
"is to know about Cairo!"
msgstr ""

#: src/ch00-01-foreword.md:13
msgid "— The Cairo community"
msgstr ""

#: src/ch00-00-introduction.md:1
msgid "# Introduction"
msgstr ""

#: src/ch00-00-introduction.md:3
msgid "## What is Cairo?"
msgstr ""

#: src/ch00-00-introduction.md:5
msgid ""
"Cairo is a programming language designed for a virtual CPU of the same name. "
"The unique aspect of this processor is that it was not created for the "
"physical constraints of our world but for cryptographic ones, making it "
"capable of efficiently proving the execution of any program running on it. "
"This means that you can perform time consuming operations on a machine you "
"don't trust, and check the result very quickly on a cheaper machine.\n"
"While Cairo 0 used to be directly compiled to CASM, the Cairo CPU assembly, "
"Cairo 1 is a more high level language. It first compiles to Sierra, an "
"intermediate representation of Cairo which will compile later down to a safe "
"subset of CASM. The point of Sierra is to ensure your CASM will always be "
"provable, even when the computation fails."
msgstr ""

#: src/ch00-00-introduction.md:8
msgid "## What can you do with it?"
msgstr ""

#: src/ch00-00-introduction.md:10
msgid ""
"Cairo allows you to compute trustworthy values on untrusted machines. One "
"major usecase is Starknet, a solution to Ethereum scaling. Ethereum is a "
"decentralized blockchain platform that enables the creation of decentralized "
"applications where every single interaction between a user and a d-app is "
"verified by all the participants. Starknet is a Layer 2 built on top of "
"Ethereum. Instead of having all the participants of the network to verify "
"all user interactions, only one node, called the prover, executes the "
"programs and generates proofs that the computations were done correctly. "
"These proofs are then verified by an Ethereum smart contract, requiring "
"significantly less computational power compared to executing the "
"interactions themselves. This approach allows for increased throughput and "
"reduced transaction costs while preserving Ethereum security."
msgstr ""

#: src/ch00-00-introduction.md:12
msgid "## What are the differences with other programming languages?"
msgstr ""

#: src/ch00-00-introduction.md:14
msgid ""
"Cairo is quite different from traditional programming languages, especially "
"when it comes to overhead costs and its primary advantages. Your program can "
"be executed in two different ways:"
msgstr ""

#: src/ch00-00-introduction.md:16
msgid ""
"- When executed by the prover, it is similar to any other language. Because "
"Cairo is virtualized, and because the operations were not specifically "
"designed for maximum efficiency, this can lead to some performance overhead "
"but it is not the most relevant part to optimize.\n"
"\n"
"- When the generated proof is verified by a verifier, it is a bit different. "
"This has to be as cheap as possible since it could potentially be verified "
"on many very small machines. Fortunately verifying is faster than computing "
"and Cairo has some unique advantages to improve it even more. A notable one "
"is non-determinism. This is a topic you will cover in more detail later in "
"this book, but the idea is that you can theoretically use a different "
"algorithm for verifying than for computing. Currently, writing custom "
"non-deterministic code is not supported for the developers, but the standard "
"library leverages non-determinism for improved performance. For example "
"sorting an array in Cairo costs the same price as copying it. Because the "
"verifier doesn't sort the array, it just checks that it is sorted, which is "
"cheaper."
msgstr ""

#: src/ch00-00-introduction.md:20
msgid ""
"Another aspect that sets the language apart is its memory model. In Cairo, "
"memory access is immutable, meaning that once a value is written to memory, "
"it cannot be changed. Cairo 1 provides abstractions that help developers "
"work with these constraints, but it does not fully simulate mutability. "
"Therefore, developers must think carefully about how they manage memory and "
"data structures in their programs to optimize performance."
msgstr ""

#: src/ch00-00-introduction.md:22
msgid "## References"
msgstr ""

#: src/ch00-00-introduction.md:24
msgid ""
"- Cairo CPU Architecture: <https://eprint.iacr.org/2021/1063>\n"
"- Cairo, Sierra and Casm: "
"<https://medium.com/nethermind-eth/under-the-hood-of-cairo-1-0-exploring-sierra-7f32808421f5>\n"
"- State of non determinism: "
"<https://twitter.com/PapiniShahar/status/1638203716535713798>"
msgstr ""

#: src/ch01-01-installation.md:1
msgid "# Installation"
msgstr ""

#: src/ch01-01-installation.md:3
msgid ""
"The first step is to install Cairo. We will download Cairo manually, using "
"cairo repository or with an installation script. You’ll need an internet "
"connection for the download."
msgstr ""

#: src/ch01-01-installation.md:5
msgid "### Prerequisites"
msgstr ""

#: src/ch01-01-installation.md:7
msgid "First you will need to have Rust and Git installed."
msgstr ""

#: src/ch01-01-installation.md:9
msgid ""
"```bash\n"
"# Install stable Rust\n"
"rustup override set stable && rustup update\n"
"```"
msgstr ""

#: src/ch01-01-installation.md:14
msgid "Install [Git](https://git-scm.com/)."
msgstr ""

#: src/ch01-01-installation.md:16
msgid ""
"## Installing Cairo with a Script "
"([Installer](https://github.com/franalgaba/cairo-installer) by "
"[Fran](https://github.com/franalgaba))"
msgstr ""

#: src/ch01-01-installation.md:18
msgid "### Install"
msgstr ""

#: src/ch01-01-installation.md:20
msgid ""
"If you wish to install a specific release of Cairo rather than the latest "
"head, set the `CAIRO_GIT_TAG` environment variable (e.g. `export "
"CAIRO_GIT_TAG=v1.1.0`)."
msgstr ""

#: src/ch01-01-installation.md:22
msgid ""
"```bash\n"
"curl -L "
"https://github.com/franalgaba/cairo-installer/raw/main/bin/cairo-installer | "
"bash\n"
"```"
msgstr ""

#: src/ch01-01-installation.md:26
msgid ""
"After installing, follow [these "
"instructions](#set-up-your-shell-environment-for-cairo) to set up your shell "
"environment."
msgstr ""

#: src/ch01-01-installation.md:28
msgid "### Update"
msgstr ""

#: src/ch01-01-installation.md:30
msgid ""
"```\n"
"rm -fr ~/.cairo\n"
"curl -L "
"https://github.com/franalgaba/cairo-installer/raw/main/bin/cairo-installer | "
"bash\n"
"```"
msgstr ""

#: src/ch01-01-installation.md:35
msgid "### Uninstall"
msgstr ""

#: src/ch01-01-installation.md:37
msgid ""
"Cairo is installed within `$CAIRO_ROOT` (default: ~/.cairo). To uninstall, "
"just remove it:"
msgstr ""

#: src/ch01-01-installation.md:39
msgid ""
"```bash\n"
"rm -fr ~/.cairo\n"
"```"
msgstr ""

#: src/ch01-01-installation.md:43
msgid "then remove these three lines from .bashrc:"
msgstr ""

#: src/ch01-01-installation.md:45
msgid ""
"```bash\n"
"export PATH=\"$HOME/.cairo/target/release:$PATH\"\n"
"```"
msgstr ""

#: src/ch01-01-installation.md:49
msgid "and finally, restart your shell:"
msgstr ""

#: src/ch01-01-installation.md:51
msgid ""
"```bash\n"
"exec $SHELL\n"
"```"
msgstr ""

#: src/ch01-01-installation.md:55
msgid "### Set up your shell environment for Cairo"
msgstr ""

#: src/ch01-01-installation.md:57
msgid ""
"- Define environment variable `CAIRO_ROOT` to point to the path where\n"
"  Cairo will store its data. `$HOME/.cairo` is the default.\n"
"  If you installed Cairo via Git checkout, we recommend\n"
"  to set it to the same location as where you cloned it.\n"
"- Add the `cairo-*` executables to your `PATH` if it's not already there"
msgstr ""

#: src/ch01-01-installation.md:63
msgid ""
"The below setup should work for the vast majority of users for common use "
"cases."
msgstr ""

#: src/ch01-01-installation.md:65
msgid ""
"- For **bash**:\n"
"\n"
"  Stock Bash startup files vary widely between distributions in which of "
"them source\n"
"  which, under what circumstances, in what order and what additional "
"configuration they perform.\n"
"  As such, the most reliable way to get Cairo in all environments is to "
"append Cairo\n"
"  configuration commands to both `.bashrc` (for interactive shells)\n"
"  and the profile file that Bash would use (for login shells).\n"
"\n"
"  First, add the commands to `~/.bashrc` by running the following in your "
"terminal:\n"
"\n"
"  ```bash\n"
"  echo 'export CAIRO_ROOT=\"$HOME/.cairo\"' >> ~/.bashrc\n"
"  echo 'command -v cairo-compile >/dev/null || export "
"PATH=\"$CAIRO_ROOT/target/release:$PATH\"' >> ~/.bashrc\n"
"  ```\n"
"\n"
"  Then, if you have `~/.profile`, `~/.bash_profile` or `~/.bash_login`, add "
"the commands there as well.\n"
"  If you have none of these, add them to `~/.profile`.\n"
"\n"
"  - to add to `~/.profile`:\n"
"\n"
"    ```bash\n"
"    echo 'export CAIRO_ROOT=\"$HOME/.cairo\"' >> ~/.profile\n"
"    echo 'command -v cairo-compile >/dev/null || export "
"PATH=\"$CAIRO_ROOT/target/release:$PATH\"' >> ~/.profile\n"
"    ```\n"
"\n"
"  - to add to `~/.bash_profile`:\n"
"    ```bash\n"
"    echo 'export CAIRO_ROOT=\"$HOME/.cairo\"' >> ~/.bash_profile\n"
"    echo 'command -v cairo-compile >/dev/null || export "
"PATH=\"$CAIRO_ROOT/target/release:$PATH\"' >> ~/.bash_profile\n"
"    ```\n"
"\n"
"- For **Zsh**:\n"
"\n"
"  ```zsh\n"
"  echo 'export CAIRO_ROOT=\"$HOME/.cairo\"' >> ~/.zshrc\n"
"  echo 'command -v cairo-compile >/dev/null || export "
"PATH=\"$CAIRO_ROOT/target/release:$PATH\"' >> ~/.zshrc\n"
"  ```\n"
"\n"
"  If you wish to get Cairo in non-interactive login shells as well, also add "
"the commands to `~/.zprofile` or `~/.zlogin`.\n"
"\n"
"- For **Fish shell**:\n"
"\n"
"  If you have Fish 3.2.0 or newer, execute this interactively:\n"
"\n"
"  ```fish\n"
"  set -Ux CAIRO_ROOT $HOME/.cairo\n"
"  fish_add_path $CAIRO_ROOT/target/release\n"
"  ```\n"
"\n"
"  Otherwise, execute the snippet below:\n"
"\n"
"  ```fish\n"
"  set -Ux CAIRO_ROOT $HOME/.cairo\n"
"  set -U fish_user_paths $CAIRO_ROOT/target/release $fish_user_paths\n"
"  ```"
msgstr ""

#: src/ch01-01-installation.md:121
msgid ""
"In MacOS, you might also want to install [Fig](https://fig.io/) which\n"
"provides alternative shell completions for many command line tools with an\n"
"IDE-like popup interface in the terminal window.\n"
"(Note that their completions are independent from Cairo's codebase\n"
"so they might be slightly out of sync for bleeding-edge interface changes.)"
msgstr ""

#: src/ch01-01-installation.md:127
msgid "### Restart your shell"
msgstr ""

#: src/ch01-01-installation.md:129
msgid "for the `PATH` changes to take effect."
msgstr ""

#: src/ch01-01-installation.md:131
msgid ""
"```sh\n"
"exec \"$SHELL\"\n"
"```"
msgstr ""

#: src/ch01-01-installation.md:135
msgid ""
"## Installing Cairo Manually "
"([Guide](https://github.com/auditless/cairo-template) by "
"[Abdel](https://github.com/abdelhamidbakhta))"
msgstr ""

#: src/ch01-01-installation.md:137
msgid "### Step 1: Install Cairo 1.0"
msgstr ""

#: src/ch01-01-installation.md:139
msgid ""
"If you are using an x86 Linux system and can use the release binary, "
"download Cairo here: <https://github.com/starkware-libs/cairo/releases>."
msgstr ""

#: src/ch01-01-installation.md:141
msgid "For everyone else, we recommend compiling Cairo from source as follows:"
msgstr ""

#: src/ch01-01-installation.md:143
msgid ""
"```bash\n"
"# Start by defining environment variable CAIRO_ROOT\n"
"export CAIRO_ROOT=\"${HOME}/.cairo\"\n"
"\n"
"# Create .cairo folder if it doesn't exist yet\n"
"mkdir $CAIRO_ROOT\n"
"\n"
"# Clone the Cairo compiler in $CAIRO_ROOT (default root)\n"
"cd $CAIRO_ROOT && git clone git@github.com:starkware-libs/cairo.git .\n"
"\n"
"# OPTIONAL/RECOMMENDED: If you want to install a specific version of the "
"compiler\n"
"# Fetch all tags (versions)\n"
"git fetch --all --tags\n"
"# View tags (you can also do this in the cairo compiler repository)\n"
"git describe --tags `git rev-list --tags`\n"
"# Checkout the version you want\n"
"git checkout tags/v1.1.0\n"
"\n"
"# Generate release binaries\n"
"cargo build --all --release\n"
"```"
msgstr ""

#: src/ch01-01-installation.md:165
msgid "."
msgstr ""

#: src/ch01-01-installation.md:167
msgid "**NOTE: Keeping Cairo up to date**"
msgstr ""

#: src/ch01-01-installation.md:169
msgid ""
"Now that your Cairo compiler is in a cloned repository, all you will need to "
"do\n"
"is pull the latest changes and rebuild as follows:"
msgstr ""

#: src/ch01-01-installation.md:172
msgid ""
"```bash\n"
"cd $CAIRO_ROOT && git fetch && git pull && cargo build --all --release\n"
"```"
msgstr ""

#: src/ch01-01-installation.md:176
msgid "### Step 2: Add Cairo 1.0 executables to your path"
msgstr ""

#: src/ch01-01-installation.md:178
msgid ""
"```bash\n"
"export PATH=\"$CAIRO_ROOT/target/release:$PATH\"\n"
"```"
msgstr ""

#: src/ch01-01-installation.md:182
msgid ""
"**NOTE: If installing from a Linux binary, adapt the destination path "
"accordingly.**"
msgstr ""

#: src/ch01-01-installation.md:184
msgid "### Step 3: Setup Language Server"
msgstr ""

#: src/ch01-01-installation.md:186
msgid "#### VS Code Extension"
msgstr ""

#: src/ch01-01-installation.md:188
msgid ""
"- If you have the previous Cairo 0 extension installed, you can "
"disable/uninstall it.\n"
"- Install the Cairo 1 extension for proper syntax highlighting and code "
"navigation. You can find the link to the extension "
"[here](https://marketplace.visualstudio.com/items?itemName=starkware.cairo1&ssr=false), "
"or just search for \"Cairo 1.0\" in the VS Code marketplace.\n"
"- The extension will work out of the box once you will have "
"[Scarb](./ch01-03-hello-scarb.md) installed."
msgstr ""

#: src/ch01-01-installation.md:192
msgid "#### Cairo Language Server without Scarb"
msgstr ""

#: src/ch01-01-installation.md:194
msgid ""
"If you don't want to depend on Scarb, you can still use the Cairo Language "
"Server with the compiler binary.\n"
"From [Step 1](#installing-cairo-with-a-script-installer-by-fran), the "
"`cairo-language-server` binary should be built and executing this command "
"will copy its path into your clipboard."
msgstr ""

#: src/ch01-01-installation.md:197
msgid ""
"```bash\n"
"which cairo-language-server | pbcopy\n"
"```"
msgstr ""

#: src/ch01-01-installation.md:201
msgid ""
"Update the `cairo1.languageServerPath` of the Cairo 1.0 extension by pasting "
"the path."
msgstr ""

#: src/ch01-02-hello-world.md:1
msgid "## Hello, World"
msgstr ""

#: src/ch01-02-hello-world.md:3
msgid ""
"Now that you’ve installed Cairo, it’s time to write your first Cairo "
"program.\n"
"It’s traditional when learning a new language to write a little program "
"that\n"
"prints the text `Hello, world!` to the screen, so we’ll do the same here!"
msgstr ""

#: src/ch01-02-hello-world.md:7
msgid ""
"> Note: This book assumes basic familiarity with the command line. Cairo "
"makes\n"
"> no specific demands about your editing or tooling or where your code "
"lives, so\n"
"> if you prefer to use an integrated development environment (IDE) instead "
"of\n"
"> the command line, feel free to use your favorite IDE. The Cairo team has "
"developed\n"
"> a VSCode extension for the Cairo language that you can use to get the "
"features from\n"
"> the language server and code highlighting. See [Appendix D][devtools]\n"
"> for more details."
msgstr ""

#: src/ch01-02-hello-world.md:15
msgid "### Creating a Project Directory"
msgstr ""

#: src/ch01-02-hello-world.md:17
msgid ""
"You’ll start by making a directory to store your Cairo code. It doesn’t "
"matter\n"
"to Cairo where your code lives, but for the exercises and projects in this "
"book,\n"
"we suggest making a _cairo_projects_ directory in your home directory and "
"keeping all\n"
"your projects there."
msgstr ""

#: src/ch01-02-hello-world.md:22
msgid ""
"Open a terminal and enter the following commands to make a _cairo_projects_ "
"directory\n"
"and a directory for the “Hello, world!” project within the _cairo_projects_ "
"directory."
msgstr ""

#: src/ch01-02-hello-world.md:25
msgid "For Linux, macOS, and PowerShell on Windows, enter this:"
msgstr ""

#: src/ch01-02-hello-world.md:27
msgid ""
"```console\n"
"mkdir ~/cairo_projects\n"
"cd ~/cairo_projects\n"
"mkdir hello_world\n"
"cd hello_world\n"
"```"
msgstr ""

#: src/ch01-02-hello-world.md:34
msgid "For Windows CMD, enter this:"
msgstr ""

#: src/ch01-02-hello-world.md:36
msgid ""
"```cmd\n"
"> mkdir \"%USERPROFILE%\\projects\"\n"
"> cd /d \"%USERPROFILE%\\projects\"\n"
"> mkdir hello_world\n"
"> cd hello_world\n"
"```"
msgstr ""

#: src/ch01-02-hello-world.md:43
msgid "### Writing and Running a Cairo Program"
msgstr ""

#: src/ch01-02-hello-world.md:45
msgid ""
"Next, make a new source file and call it _main.cairo_. Cairo files always "
"end with\n"
"the _.cairo_ extension. If you’re using more than one word in your filename, "
"the\n"
"convention is to use an underscore to separate them. For example, use\n"
"_hello_world.cairo_ rather than _helloworld.cairo_."
msgstr ""

#: src/ch01-02-hello-world.md:50
msgid ""
"Now open the _main.cairo_ file you just created and enter the code in "
"Listing 1-1."
msgstr ""

#: src/ch01-02-hello-world.md:52
#: src/ch02-05-control-flow.md:9
#: src/ch02-05-control-flow.md:58
#: src/ch02-05-control-flow.md:90
msgid "<span class=\"filename\">Filename: main.cairo</span>"
msgstr ""

#: src/ch01-02-hello-world.md:54
msgid ""
"```rust,file=hello_world.cairo\n"
"use debug::PrintTrait;\n"
"fn main() {\n"
"    'Hello, world!'.print();\n"
"}\n"
"```"
msgstr ""

#: src/ch01-02-hello-world.md:61
msgid ""
"<span class=\"caption\">Listing 1-1: A program that prints `Hello, "
"world!`</span>"
msgstr ""

#: src/ch01-02-hello-world.md:63
msgid ""
"Save the file and go back to your terminal window in the\n"
"_~/cairo_projects/hello_world_ directory. Enter the following\n"
"commands to compile and run the file:"
msgstr ""

#: src/ch01-02-hello-world.md:67
msgid ""
"```console\n"
"$ cairo-run main.cairo\n"
"Hello, world!\n"
"```"
msgstr ""

#: src/ch01-02-hello-world.md:72
msgid ""
"Regardless of your operating system, the string `Hello, world!` should print "
"to\n"
"the terminal."
msgstr ""

#: src/ch01-02-hello-world.md:75
msgid ""
"If `Hello, world!` did print, congratulations! You’ve officially written a "
"Cairo\n"
"program. That makes you a Cairo programmer—welcome!"
msgstr ""

#: src/ch01-02-hello-world.md:78
msgid "### Anatomy of a Cairo Program"
msgstr ""

#: src/ch01-02-hello-world.md:80
msgid ""
"Let’s review this “Hello, world!” program in detail. Here’s the first piece "
"of\n"
"the puzzle:"
msgstr ""

#: src/ch01-02-hello-world.md:83
msgid ""
"```rust,ignore_format\n"
"fn main() {\n"
"\n"
"}\n"
"```"
msgstr ""

#: src/ch01-02-hello-world.md:89
msgid ""
"These lines define a function named `main`. The `main` function is special: "
"it\n"
"is always the first code that runs in every executable Cairo program. Here, "
"the\n"
"first line declares a function named `main` that has no parameters and "
"returns\n"
"nothing. If there were parameters, they would go inside the parentheses `()`."
msgstr ""

#: src/ch01-02-hello-world.md:94
msgid ""
"The function body is wrapped in `{}`. Cairo requires curly brackets around "
"all\n"
"function bodies. It’s good style to place the opening curly bracket on the "
"same\n"
"line as the function declaration, adding one space in between."
msgstr ""

#: src/ch01-02-hello-world.md:98
msgid ""
"> Note: If you want to stick to a standard style across Cairo projects, you "
"can\n"
"> use the automatic formatter tool called `cairo-format` to format your code "
"in a\n"
"> particular style (more on `cairo-format` in\n"
"> [Appendix D][devtools]). The Cairo team has included this tool\n"
"> with the standard Cairo distribution, as `cairo-run` is, so it should "
"already be\n"
"> installed on your computer!"
msgstr ""

#: src/ch01-02-hello-world.md:105
msgid ""
"Prior to the main function declaration, The line `use debug::PrintTrait;` is "
"responsible for importing an item defined in another module. In this case, "
"we are importing the `PrintTrait` item from the Cairo core library. By doing "
"so, we gain the ability to use the `print()` method on data types that are "
"compatible with printing."
msgstr ""

#: src/ch01-02-hello-world.md:107
msgid "The body of the `main` function holds the following code:"
msgstr ""

#: src/ch01-02-hello-world.md:109
msgid ""
"```rust\n"
"    'Hello, world!'.print();\n"
"```"
msgstr ""

#: src/ch01-02-hello-world.md:113
msgid ""
"This line does all the work in this little program: it prints text to the\n"
"screen. There are four important details to notice here."
msgstr ""

#: src/ch01-02-hello-world.md:116
msgid "First, Cairo style is to indent with four spaces, not a tab."
msgstr ""

#: src/ch01-02-hello-world.md:118
msgid ""
"Second, the `print()` function called is a method from the trait "
"`PrintTrait`. This trait is imported from the Cairo core library, and it "
"defines how to print values to the screen for different data types. In our "
"case, our text is defined as a \"short string\", which is an ASCII string "
"that can fit in Cairo's basic data type, which is the `felt252` type. By "
"calling `Hello, world!'.print()`, we're calling the `print()` method of the "
"`felt252` implementation of the `PrintTrait` trait."
msgstr ""

#: src/ch01-02-hello-world.md:120
msgid ""
"Third, you see the `'Hello, world!'` short string. We pass this short string "
"as an argument\n"
"to `print()`, and the short string is printed to the screen."
msgstr ""

#: src/ch01-02-hello-world.md:123
msgid ""
"Fourth, we end the line with a semicolon (`;`), which indicates that this\n"
"expression is over and the next one is ready to begin. Most lines of Cairo "
"code\n"
"end with a semicolon."
msgstr ""

#: src/ch01-02-hello-world.md:127
msgid ""
"Just running with `cairo-run` is fine for simple programs, but as your "
"project\n"
"grows, you’ll want to manage all the options and make it easy to share your\n"
"code. Next, we’ll introduce you to the Scarb tool, which will help you "
"write\n"
"real-world Cairo programs."
msgstr ""

#: src/ch01-03-hello-scarb.md:1
msgid "# Hello, Scarb"
msgstr ""

#: src/ch01-03-hello-scarb.md:3
msgid ""
"Scarb is the Cairo package manager and heavily inspired by "
"[Cargo](https://doc.rust-lang.org/cargo/), Rust’s build system and package "
"manager."
msgstr ""

#: src/ch01-03-hello-scarb.md:5
msgid ""
"Scarb handles a lot of tasks for you, such as building your code (either "
"pure Cairo or Starknet contracts), downloading the libraries your code "
"depends on, building those libraries, and provides LSP support for the "
"VSCode Cairo 1 extension."
msgstr ""

#: src/ch01-03-hello-scarb.md:7
msgid ""
"If we were to build the 'Hello, world!' project using Scarb, only the part "
"of Scarb that handles building the code would be utilized, since the program "
"doesn't require any external dependencies. As you write more complex Cairo "
"programs, you’ll add dependencies, and if you start a project using Scarb, "
"adding dependencies will be much easier to do."
msgstr ""

#: src/ch01-03-hello-scarb.md:9
msgid "Let's start by installing Scarb."
msgstr ""

#: src/ch01-03-hello-scarb.md:11
msgid "## Installing Scarb"
msgstr ""

#: src/ch01-03-hello-scarb.md:13
msgid "### Requirements"
msgstr ""

#: src/ch01-03-hello-scarb.md:15
msgid ""
"Scarb requires a Git executable to be available in the `PATH` environment "
"variable."
msgstr ""

#: src/ch01-03-hello-scarb.md:17
msgid "### Installation"
msgstr ""

#: src/ch01-03-hello-scarb.md:19
msgid ""
"To install Scarb, please refer to the [installation "
"instructions](https://docs.swmansion.com/scarb/docs/install).\n"
"You can simply run the following command in your terminal, then follow the "
"onscreen instructions. This will install the latest stable release."
msgstr ""

#: src/ch01-03-hello-scarb.md:22
msgid ""
"```bash\n"
"curl --proto '=https' --tlsv1.2 -sSf "
"https://docs.swmansion.com/scarb/install.sh | sh\n"
"```"
msgstr ""

#: src/ch01-03-hello-scarb.md:26
msgid ""
"- Verify installation by running the following command in new terminal "
"session, it should print both Scarb and Cairo language versions, e.g:\n"
"\n"
"  ```bash\n"
"  $ scarb --version\n"
"  scarb 0.4.0 (f813517bf 2023-06-06)\n"
"  cairo: 1.1.0 (43b83560d)\n"
"  ```"
msgstr ""

#: src/ch01-03-hello-scarb.md:34
msgid "### Creating a Project with Scarb"
msgstr ""

#: src/ch01-03-hello-scarb.md:36
msgid ""
"Let’s create a new project using Scarb and look at how it differs from our "
"original “Hello, world!” project."
msgstr ""

#: src/ch01-03-hello-scarb.md:38
msgid ""
"Navigate back to your projects directory (or wherever you decided to store "
"your code). Then run the following:"
msgstr ""

#: src/ch01-03-hello-scarb.md:40
msgid ""
"```bash\n"
"$ scarb new hello_scarb\n"
"```"
msgstr ""

#: src/ch01-03-hello-scarb.md:44
msgid ""
"It creates a new directory and project called hello_scarb. We’ve named our "
"project hello_scarb, and Scarb creates its files in a directory of the same "
"name."
msgstr ""

#: src/ch01-03-hello-scarb.md:46
msgid ""
"Go into the hello_scarb directory with the command `cd hello_scarb`. You’ll "
"see that Scarb has generated two files and one directory for us: a "
"`Scarb.toml` file and a src directory with a `lib.cairo` file inside."
msgstr ""

#: src/ch01-03-hello-scarb.md:48
msgid ""
"It has also initialized a new Git repository along with a `.gitignore` file"
msgstr ""

#: src/ch01-03-hello-scarb.md:50
msgid ""
"> Note: Git is a common version control system. You can stop using version "
"control system by using the `--vcs` flag.\n"
"> Run `scarb new -help` to see the available options."
msgstr ""

#: src/ch01-03-hello-scarb.md:53
msgid ""
"Open _Scarb.toml_ in your text editor of choice. It should look similar to "
"the code in Listing 1-2."
msgstr ""

#: src/ch01-03-hello-scarb.md:55
msgid "<span class=\"filename\">Filename: Scarb.toml</span>"
msgstr ""

#: src/ch01-03-hello-scarb.md:57
msgid ""
"```toml\n"
"[package]\n"
"name = \"hello_scarb\"\n"
"version = \"0.1.0\"\n"
"\n"
"# See more keys and their definitions at "
"https://docs.swmansion.com/scarb/docs/reference/manifest\n"
"\n"
"[dependencies]\n"
"# foo = { path = \"vendor/foo\" }\n"
"```"
msgstr ""

#: src/ch01-03-hello-scarb.md:68
msgid ""
"<span class=\"caption\">Listing 1-2: Contents of Scarb.toml generated by "
"`scarb new`</span>"
msgstr ""

#: src/ch01-03-hello-scarb.md:70
msgid ""
"This file is in the [TOML](https://toml.io/) (Tom’s Obvious, Minimal "
"Language) format, which is Scarb’s configuration format."
msgstr ""

#: src/ch01-03-hello-scarb.md:72
msgid ""
"The first line, `[package]`, is a section heading that indicates that the "
"following statements are configuring a package. As we add more information "
"to this file, we’ll add other sections."
msgstr ""

#: src/ch01-03-hello-scarb.md:74
msgid ""
"The next two lines set the configuration information Scarb needs to compile "
"your program: the name and the version of Scarb to use."
msgstr ""

#: src/ch01-03-hello-scarb.md:76
msgid ""
"The last line, `[dependencies]`, is the start of a section for you to list "
"any of your project’s dependencies. In Cairo, packages of code are referred "
"to as crates. We won’t need any other crates for this project."
msgstr ""

#: src/ch01-03-hello-scarb.md:78
msgid ""
"> Note: If you're building contracts for Starknet, you will need to add the "
"`starknet` dependency as mentioned in the [Scarb "
"documentation](https://docs.swmansion.com/scarb/docs/starknet/starknet-package)."
msgstr ""

#: src/ch01-03-hello-scarb.md:80
msgid ""
"The other file created by Scarb is `src/lib.cairo`, let's delete all the "
"content and put in the following content, we will explain the reason later."
msgstr ""

#: src/ch01-03-hello-scarb.md:82
msgid ""
"```rust\n"
"mod hello_scarb;\n"
"```"
msgstr ""

#: src/ch01-03-hello-scarb.md:86
msgid ""
"Then create a new file called `src/hello_scarb.cairo` and put the following "
"code in it:"
msgstr ""

#: src/ch01-03-hello-scarb.md:88
msgid "<span class=\"filename\">Filename: src/hello_scarb.cairo</span>"
msgstr ""

#: src/ch01-03-hello-scarb.md:90
msgid ""
"```rust,file=hello_scarb.cairo\n"
"use debug::PrintTrait;\n"
"fn main() {\n"
"    'Hello, Scarb!'.print();\n"
"}\n"
"```"
msgstr ""

#: src/ch01-03-hello-scarb.md:97
msgid ""
"We have just created a file called `lib.cairo`, which contains a module "
"declaration referencing another module named \"hello_scarb\", as well as the "
"file `hello_scarb.cairo`, containing the implementation details of the "
"\"hello_scarb\" module."
msgstr ""

#: src/ch01-03-hello-scarb.md:99
msgid "Scarb requires your source files to be located within the src directory."
msgstr ""

#: src/ch01-03-hello-scarb.md:101
msgid ""
"The top-level project directory is reserved for README files, license "
"information, configuration files, and any other non-code-related content.\n"
"Scarb ensures a designated location for all project components, maintaining "
"a structured organization."
msgstr ""

#: src/ch01-03-hello-scarb.md:104
msgid ""
"If you started a project that doesn’t use Scarb, as we did with the “Hello, "
"world!” project, you can convert it to a project that does use Scarb. Move "
"the project code into the src directory and create an appropriate "
"`Scarb.toml` file."
msgstr ""

#: src/ch01-03-hello-scarb.md:106
msgid "### Building a Scarb Project"
msgstr ""

#: src/ch01-03-hello-scarb.md:108
msgid ""
"From your hello_scarb directory, build your project by entering the "
"following command:"
msgstr ""

#: src/ch01-03-hello-scarb.md:110
msgid ""
"```bash\n"
"$ scarb build\n"
"   Compiling hello_scarb v0.1.0 (file:///projects/Scarb.toml)\n"
"    Finished release target(s) in 0 seconds\n"
"```"
msgstr ""

#: src/ch01-03-hello-scarb.md:116
msgid ""
"This command creates a `sierra` file in `target/release`, let's ignore the "
"`sierra` file for now."
msgstr ""

#: src/ch01-03-hello-scarb.md:118
msgid ""
"If you have installed Cairo correctly, you should be able to run and see the "
"following output:"
msgstr ""

#: src/ch01-03-hello-scarb.md:120
msgid ""
"```bash\n"
"$ cairo-run src/lib.cairo\n"
"[DEBUG] Hello, Scarb!                   (raw: "
"5735816763073854913753904210465)\n"
"\n"
"Run completed successfully, returning []\n"
"```"
msgstr ""

#: src/ch01-03-hello-scarb.md:127
msgid ""
"> Note: You will notice here that we didn't use a Scarb command, but rather "
"a command from the Cairo binaries directly.\n"
"> As Scarb doesn't have a command to execute Cairo code yet, we have to use "
"the `cairo-run` command directly.\n"
"> We will use this command in the rest of the tutorial, but we will also use "
"Scarb commands to initialize projects."
msgstr ""

#: src/ch01-03-hello-scarb.md:131
msgid "### Defining Custom Scripts"
msgstr ""

#: src/ch01-03-hello-scarb.md:133
msgid ""
"We can define Scarb scripts in `Scarb.toml` file, which can be used to "
"execute custom shell scripts.\n"
"Add the following line to your `Scarb.toml` file:"
msgstr ""

#: src/ch01-03-hello-scarb.md:136
msgid ""
"```toml\n"
"[scripts]\n"
"run-lib = \"cairo-run src/lib.cairo\"\n"
"```"
msgstr ""

#: src/ch01-03-hello-scarb.md:141
msgid "Now you can run the following command to run the project:"
msgstr ""

#: src/ch01-03-hello-scarb.md:143
msgid ""
"```bash\n"
"$ scarb run run-lib\n"
"[DEBUG] Hello, Scarb!                   (raw: "
"5735816763073854913753904210465)\n"
"\n"
"Run completed successfully, returning []\n"
"```"
msgstr ""

#: src/ch01-03-hello-scarb.md:150
msgid ""
"Using `scarb run` is a convenient way to run custom shell scripts that can "
"be useful to run files and test your project."
msgstr ""

#: src/ch01-03-hello-scarb.md:152
msgid "Let’s recap what we’ve learned so far about Scarb:"
msgstr ""

#: src/ch01-03-hello-scarb.md:154
msgid ""
"- We can create a project using `scarb new`.\n"
"- We can build a project using `scarb build` to generate the compiled Sierra "
"code.\n"
"- We can define custom scripts in `Scarb.toml` and call them with the `scarb "
"run` command."
msgstr ""

#: src/ch01-03-hello-scarb.md:158
msgid ""
"An additional advantage of using Scarb is that the commands are the same no "
"matter which operating system you’re working on. So, at this point, we’ll no "
"longer provide specific instructions for Linux and macOS versus Windows."
msgstr ""

#: src/ch01-03-hello-scarb.md:160
msgid "# Summary"
msgstr ""

#: src/ch01-03-hello-scarb.md:162
msgid ""
"You’re already off to a great start on your Cairo journey! In this chapter, "
"you’ve learned how to:"
msgstr ""

#: src/ch01-03-hello-scarb.md:164
msgid ""
"- Install the latest stable version of Cairo\n"
"- Write and run a “Hello, world!” program using `cairo-run` directly\n"
"- Create and run a new project using the conventions of Scarb"
msgstr ""

#: src/ch01-03-hello-scarb.md:168
msgid ""
"This is a great time to build a more substantial program to get used to "
"reading and writing Cairo code."
msgstr ""

#: src/ch02-00-common-programming-concepts.md:1
msgid "# Common Programming Concepts"
msgstr ""

#: src/ch02-00-common-programming-concepts.md:3
msgid ""
"This chapter covers concepts that appear in almost every programming "
"language and how they work in Cairo. Many programming languages have much in "
"common at their core. None of the concepts presented in this chapter are "
"unique to Cairo, but we’ll discuss them in the context of Cairo and explain "
"the conventions around using these concepts."
msgstr ""

#: src/ch02-00-common-programming-concepts.md:5
msgid ""
"Specifically, you’ll learn about variables, basic types, functions, "
"comments, and control flow. These foundations will be in every Cairo "
"program, and learning them early will give you a strong core to start from."
msgstr ""

#: src/ch02-01-variables-and-mutability.md:1
msgid "## Variables and Mutability"
msgstr ""

#: src/ch02-01-variables-and-mutability.md:3
msgid ""
"Cairo uses an immutable memory model, meaning that once a memory cell is "
"written to,\n"
"it can't be overwritten but only read from. To reflect this immutable memory "
"model,\n"
"variables in Cairo are immutable by default.\n"
"However, the language abstracts this model and gives you the option to make "
"your\n"
"variables mutable. Let’s explore how and why Cairo enforces immutability, "
"and how\n"
"you can make your variables mutable."
msgstr ""

#: src/ch02-01-variables-and-mutability.md:10
msgid ""
"When a variable is immutable, once a value is bound to a name, you can’t "
"change\n"
"that value. To illustrate this, generate a new project called _variables_ "
"in\n"
"your _cairo_projects_ directory by using `scarb new variables`."
msgstr ""

#: src/ch02-01-variables-and-mutability.md:14
msgid ""
"Then, in your new _variables_ directory, open _src/lib.cairo_ and replace "
"its\n"
"code with the following code, which won’t compile just yet:"
msgstr ""

#: src/ch02-01-variables-and-mutability.md:17
#: src/ch02-01-variables-and-mutability.md:77
#: src/ch02-01-variables-and-mutability.md:155
#: src/ch02-05-control-flow.md:130
#: src/ch03-02-references-and-snapshots.md:23
#: src/ch03-02-references-and-snapshots.md:130
#: src/ch04-02-an-example-program-using-structs.md:7
#: src/ch04-02-an-example-program-using-structs.md:48
#: src/ch04-02-an-example-program-using-structs.md:74
#: src/ch04-02-an-example-program-using-structs.md:103
#: src/ch04-02-an-example-program-using-structs.md:136
#: src/ch04-03-method-syntax.md:18
#: src/ch04-03-method-syntax.md:93
#: src/ch04-03-method-syntax.md:135
#: src/ch04-03-method-syntax.md:192
#: src/ch04-03-method-syntax.md:231
#: src/ch06-02-defining-modules-to-control-scope.md:90
#: src/ch06-02-defining-modules-to-control-scope.md:143
#: src/ch06-03-paths-for-referring-to-an-item-in-the-module-tree.md:15
#: src/ch06-03-paths-for-referring-to-an-item-in-the-module-tree.md:62
#: src/ch06-04-bringing-paths-into-scope-with-the-use-keyword.md:10
#: src/ch06-04-bringing-paths-into-scope-with-the-use-keyword.md:36
#: src/ch06-04-bringing-paths-into-scope-with-the-use-keyword.md:76
#: src/ch06-04-bringing-paths-into-scope-with-the-use-keyword.md:132
#: src/ch06-04-bringing-paths-into-scope-with-the-use-keyword.md:206
#: src/ch06-05-separating-modules-into-different-files.md:18
#: src/ch08-01-how-to-write-tests.md:512
#: src/ch08-01-how-to-write-tests.md:550
msgid "<span class=\"filename\">Filename: src/lib.cairo</span>"
msgstr ""

#: src/ch02-01-variables-and-mutability.md:19
msgid ""
"```rust,does_not_compile\n"
"use debug::PrintTrait;\n"
"fn main() {\n"
"    let x = 5;\n"
"    x.print();\n"
"    x = 6;\n"
"    x.print();\n"
"}\n"
"\n"
"```"
msgstr ""

#: src/ch02-01-variables-and-mutability.md:30
msgid ""
"Save and run the program using `cairo-run src/lib.cairo`. You should receive "
"an error message\n"
"regarding an immutability error, as shown in this output:"
msgstr ""

#: src/ch02-01-variables-and-mutability.md:33
msgid ""
"```console\n"
"error: Cannot assign to an immutable variable.\n"
" --> lib.cairo:5:5\n"
"    x = 6;\n"
"    ^***^\n"
"\n"
"Error: failed to compile: src/lib.cairo\n"
"```"
msgstr ""

#: src/ch02-01-variables-and-mutability.md:42
msgid ""
"This example shows how the compiler helps you find errors in your programs.\n"
"Compiler errors can be frustrating, but really they only mean your program\n"
"isn’t safely doing what you want it to do yet; they do _not_ mean that "
"you’re\n"
"not a good programmer! Experienced Caironautes still get compiler errors."
msgstr ""

#: src/ch02-01-variables-and-mutability.md:47
msgid ""
"You received the error message `Cannot assign to an immutable variable.`\n"
"because you tried to assign a second value to the immutable `x` variable."
msgstr ""

#: src/ch02-01-variables-and-mutability.md:50
msgid ""
"It’s important that we get compile-time errors when we attempt to change a\n"
"value that’s designated as immutable because this specific situation can "
"lead to\n"
"bugs. If one part of our code operates on the assumption that a value will\n"
"never change and another part of our code changes that value, it’s possible\n"
"that the first part of the code won’t do what it was designed to do. The "
"cause\n"
"of this kind of bug can be difficult to track down after the fact, "
"especially\n"
"when the second piece of code changes the value only _sometimes_. The Cairo\n"
"compiler guarantees that when you state that a value won’t change, it "
"really\n"
"won’t change, so you don’t have to keep track of it yourself. Your code is "
"thus\n"
"easier to reason through."
msgstr ""

#: src/ch02-01-variables-and-mutability.md:61
msgid ""
"But mutability can be very useful, and can make code more convenient to "
"write.\n"
"Although variables are immutable by default, you can make them mutable by\n"
"adding `mut` in front of the variable name. Adding `mut` also conveys\n"
"intent to future readers of the code by indicating that other parts of the "
"code\n"
"will be changing this variable’s value."
msgstr ""

#: src/ch02-01-variables-and-mutability.md:67
msgid ""
"However, you might be wondering at this point what exactly happens when a "
"variable\n"
"is declared as `mut`, as we previously mentioned that Cairo's memory is "
"immutable.\n"
"The answer is that Cairo's memory is immutable, but the memory address the "
"variable points\n"
"to can be changed. Upon examining the low-level Cairo Assembly code, it "
"becomes clear that\n"
"variable mutation is implemented as syntactic sugar, which translates "
"mutation operations\n"
"into a series of steps equivalent to variable shadowing. The only difference "
"is that at the Cairo\n"
"level, the variable is not redeclared so its type cannot change."
msgstr ""

#: src/ch02-01-variables-and-mutability.md:75
msgid "For example, let’s change _src/lib.cairo_ to the following:"
msgstr ""

#: src/ch02-01-variables-and-mutability.md:79
msgid ""
"```rust\n"
"use debug::PrintTrait;\n"
"fn main() {\n"
"    let mut x = 5;\n"
"    x.print();\n"
"    x = 6;\n"
"    x.print();\n"
"}\n"
"```"
msgstr ""

#: src/ch02-01-variables-and-mutability.md:89
msgid "When we run the program now, we get this:"
msgstr ""

#: src/ch02-01-variables-and-mutability.md:91
msgid ""
"```console\n"
"❯ cairo-run src/lib.cairo\n"
"[DEBUG]\t                              \t(raw: 5)\n"
"\n"
"[DEBUG]\t                              \t(raw: 6)\n"
"\n"
"Run completed successfully, returning []\n"
"```"
msgstr ""

#: src/ch02-01-variables-and-mutability.md:100
msgid ""
"We’re allowed to change the value bound to `x` from `5` to `6` when `mut` "
"is\n"
"used. Ultimately, deciding whether to use mutability or not is up to you "
"and\n"
"depends on what you think is clearest in that particular situation."
msgstr ""

#: src/ch02-01-variables-and-mutability.md:104
msgid "### Constants"
msgstr ""

#: src/ch02-01-variables-and-mutability.md:106
msgid ""
"Like immutable variables, _constants_ are values that are bound to a name "
"and\n"
"are not allowed to change, but there are a few differences between "
"constants\n"
"and variables."
msgstr ""

#: src/ch02-01-variables-and-mutability.md:110
msgid ""
"First, you aren’t allowed to use `mut` with constants. Constants aren’t "
"just\n"
"immutable by default—they’re always immutable. You declare constants using "
"the\n"
"`const` keyword instead of the `let` keyword, and the type of the value "
"_must_\n"
"be annotated. We’ll cover types and type annotations in the next section,\n"
"[“Data Types”][data-types], so don’t worry about the details\n"
"right now. Just know that you must always annotate the type."
msgstr ""

#: src/ch02-01-variables-and-mutability.md:117
msgid ""
"Constants can only be declared in the global scope, which makes\n"
"them useful for values that many parts of code need to know about."
msgstr ""

#: src/ch02-01-variables-and-mutability.md:120
msgid ""
"The last difference is that constants may be set only to a constant "
"expression,\n"
"not the result of a value that could only be computed at runtime. Only "
"literal constants\n"
"are currently supported."
msgstr ""

#: src/ch02-01-variables-and-mutability.md:124
msgid "Here’s an example of a constant declaration:"
msgstr ""

#: src/ch02-01-variables-and-mutability.md:126
msgid ""
"```rust\n"
"const ONE_HOUR_IN_SECONDS: u32 = 3600;\n"
"```"
msgstr ""

#: src/ch02-01-variables-and-mutability.md:130
msgid ""
"Cairo's naming convention for constants is to use all uppercase with\n"
"underscores between words."
msgstr ""

#: src/ch02-01-variables-and-mutability.md:133
msgid ""
"Constants are valid for the entire time a program runs, within the scope in\n"
"which they were declared. This property makes constants useful for values "
"in\n"
"your application domain that multiple parts of the program might need to "
"know\n"
"about, such as the maximum number of points any player of a game is allowed "
"to\n"
"earn, or the speed of light."
msgstr ""

#: src/ch02-01-variables-and-mutability.md:139
msgid ""
"Naming hardcoded values used throughout your program as constants is useful "
"in\n"
"conveying the meaning of that value to future maintainers of the code. It "
"also\n"
"helps to have only one place in your code you would need to change if the\n"
"hardcoded value needed to be updated in the future."
msgstr ""

#: src/ch02-01-variables-and-mutability.md:144
msgid "### Shadowing"
msgstr ""

#: src/ch02-01-variables-and-mutability.md:146
msgid ""
"Variable shadowing refers to the declaration of a\n"
"new variable with the same name as a previous variable. Caironautes say that "
"the\n"
"first variable is _shadowed_ by the second, which means that the second\n"
"variable is what the compiler will see when you use the name of the "
"variable.\n"
"In effect, the second variable overshadows the first, taking any uses of "
"the\n"
"variable name to itself until either it itself is shadowed or the scope "
"ends.\n"
"We can shadow a variable by using the same variable’s name and repeating "
"the\n"
"use of the `let` keyword as follows:"
msgstr ""

#: src/ch02-01-variables-and-mutability.md:157
msgid ""
"```rust\n"
"use debug::PrintTrait;\n"
"fn main() {\n"
"    let x = 5;\n"
"    let x = x + 1;\n"
"    {\n"
"        let x = x * 2;\n"
"        'Inner scope x value is:'.print();\n"
"        x.print()\n"
"    }\n"
"    'Outer scope x value is:'.print();\n"
"    x.print();\n"
"}\n"
"```"
msgstr ""

#: src/ch02-01-variables-and-mutability.md:172
msgid ""
"This program first binds `x` to a value of `5`. Then it creates a new "
"variable\n"
"`x` by repeating `let x =`, taking the original value and adding `1` so the\n"
"value of `x` is then `6`. Then, within an inner scope created with the "
"curly\n"
"brackets, the third `let` statement also shadows `x` and creates a new\n"
"variable, multiplying the previous value by `2` to give `x` a value of "
"`12`.\n"
"When that scope is over, the inner shadowing ends and `x` returns to being "
"`6`.\n"
"When we run this program, it will output the following:"
msgstr ""

#: src/ch02-01-variables-and-mutability.md:180
msgid ""
"```console\n"
"cairo-run src/lib.cairo\n"
"[DEBUG]\tInner scope x value is:        \t(raw: "
"7033328135641142205392067879065573688897582790068499258)\n"
"\n"
"[DEBUG]\n"
"                                      \t(raw: 12)\n"
"\n"
"[DEBUG]\tOuter scope x value is:        \t(raw: "
"7610641743409771490723378239576163509623951327599620922)\n"
"\n"
"[DEBUG]\t                              \t(raw: 6)\n"
"\n"
"Run completed successfully, returning []\n"
"```"
msgstr ""

#: src/ch02-01-variables-and-mutability.md:194
msgid ""
"Shadowing is different from marking a variable as `mut` because we’ll get a\n"
"compile-time error if we accidentally try to reassign to this variable "
"without\n"
"using the `let` keyword. By using `let`, we can perform a few "
"transformations\n"
"on a value but have the variable be immutable after those transformations "
"have\n"
"been completed."
msgstr ""

#: src/ch02-01-variables-and-mutability.md:200
msgid ""
"Another distinction between `mut` and shadowing is that when we use the "
"`let` keyword again,\n"
"we are effectively creating a new variable, which allows us to change the "
"type of the\n"
"value while reusing the same name. As mentioned before, variable shadowing "
"and mutable variables\n"
"are equivalent at the lower level.\n"
"The only difference is that by shadowing a variable, the compiler will not "
"complain\n"
"if you change its type. For example, say our program performs a type "
"conversion between the\n"
"`u64` and `felt252` types."
msgstr ""

#: src/ch02-01-variables-and-mutability.md:208
msgid ""
"```rust\n"
"use debug::PrintTrait;\n"
"use traits::Into;\n"
"fn main() {\n"
"    let x = 2;\n"
"    x.print();\n"
"    let x: felt252 = x.into(); // converts x to a felt, type annotation is "
"required.\n"
"    x.print()\n"
"}\n"
"```"
msgstr ""

#: src/ch02-01-variables-and-mutability.md:219
msgid ""
"The first `x` variable has a `u64` type while the second `x` variable has a "
"`felt252` type.\n"
"Shadowing thus spares us from having to come up with different names, such "
"as `x_u64`\n"
"and `x_felt252`; instead, we can reuse the simpler `x` name. However, if we "
"try to use\n"
"`mut` for this, as shown here, we’ll get a compile-time error:"
msgstr ""

#: src/ch02-01-variables-and-mutability.md:224
msgid ""
"```rust,does_not_compile\n"
"use debug::PrintTrait;\n"
"use traits::Into;\n"
"fn main() {\n"
"    let mut x = 2;\n"
"    x.print();\n"
"    x = x.into();\n"
"    x.print()\n"
"}\n"
"```"
msgstr ""

#: src/ch02-01-variables-and-mutability.md:235
msgid ""
"The error says we were expecting a `u64` (the original type) but we got a "
"different type:"
msgstr ""

#: src/ch02-01-variables-and-mutability.md:237
msgid ""
"```console\n"
"❯ cairo-run src/lib.cairo\n"
"error: Unexpected argument type. Expected: \"core::integer::u64\", found: "
"\"core::felt252\".\n"
" --> lib.cairo:6:9\n"
"    x = x.into();\n"
"        ^******^\n"
"\n"
"Error: failed to compile: src/lib.cairo\n"
"```"
msgstr ""

#: src/ch02-01-variables-and-mutability.md:247
msgid ""
"Now that we’ve explored how variables work, let’s look at more data types "
"they\n"
"can have."
msgstr ""

#: src/ch02-02-data-types.md:1
msgid "## Data Types"
msgstr ""

#: src/ch02-02-data-types.md:3
msgid ""
"Every value in Cairo is of a certain _data type_, which tells Cairo what "
"kind of\n"
"data is being specified so it knows how to work with that data. This section "
"covers two subsets of data types: scalars and compounds."
msgstr ""

#: src/ch02-02-data-types.md:6
msgid ""
"Keep in mind that Cairo is a _statically typed_ language, which means that "
"it\n"
"must know the types of all variables at compile time. The compiler can "
"usually infer the desired type based on the value and its usage. In cases\n"
"when many types are possible, we can use a cast method where we specify the "
"desired output type."
msgstr ""

#: src/ch02-02-data-types.md:10
msgid ""
"```rust\n"
"use traits::TryInto;\n"
"use option::OptionTrait;\n"
"fn main() {\n"
"    let x: felt252 = 3;\n"
"    let y: u32 = x.try_into().unwrap();\n"
"}\n"
"```"
msgstr ""

#: src/ch02-02-data-types.md:19
msgid "You’ll see different type annotations for other data types."
msgstr ""

#: src/ch02-02-data-types.md:21
msgid "### Scalar Types"
msgstr ""

#: src/ch02-02-data-types.md:23
msgid ""
"A _scalar_ type represents a single value. Cairo has three primary scalar "
"types:\n"
"felts, integers, and booleans. You may recognize\n"
"these from other programming languages. Let’s jump into how they work in "
"Cairo."
msgstr ""

#: src/ch02-02-data-types.md:27
msgid "#### Felt Type"
msgstr ""

#: src/ch02-02-data-types.md:29
msgid ""
"In Cairo, if you don't specify the type of a variable or argument, its type "
"defaults to a field element, represented by the keyword `felt252`. In the "
"context of Cairo, when we say “a field element” we mean an integer in the "
"range `0 <= x < P`,\n"
"where `P` is a very large prime number currently equal to `P = 2^{251} + 17 "
"* 2^{192}+1`. When adding, subtracting, or multiplying, if the result falls "
"outside the specified range of the prime number, an overflow occurs, and an "
"appropriate multiple of P is added or subtracted to bring the result back "
"within the range (i.e., the result is computed modulo P)."
msgstr ""

#: src/ch02-02-data-types.md:32
msgid ""
"The most important difference between integers and field elements is "
"division: Division of field elements (and therefore division in Cairo) is "
"unlike regular CPUs division, where\n"
"integer division `x / y` is defined as `[x/y]` where the integer part of the "
"quotient is returned (so you get `7 / 3 = 2`) and it may or may not satisfy "
"the equation `(x / y) * y == x`,\n"
"depending on the divisibility of `x` by `y`."
msgstr ""

#: src/ch02-02-data-types.md:36
msgid ""
"In Cairo, the result of `x/y` is defined to always satisfy the equation `(x "
"/ y) * y == x`. If y divides x as integers, you will get the expected result "
"in Cairo (for example `6 / 2`\n"
"will indeed result in `3`).\n"
"But when y does not divide x, you may get a surprising result: For example, "
"since `2 * ((P+1)/2) = P+1 ≡ 1 mod[P]`, the value of `1 / 2` in Cairo is "
"`(P+1)/2` (and not 0 or 0.5), as it satisfies the above equation."
msgstr ""

#: src/ch02-02-data-types.md:40
msgid "#### Integer Types"
msgstr ""

#: src/ch02-02-data-types.md:42
msgid ""
"The felt252 type is a fundamental type that serves as the basis for creating "
"all types in the core library.\n"
"However, it is highly recommended for programmers to use the integer types "
"instead of the `felt252` type whenever possible, as the `integer` types come "
"with added security features that provide extra protection against potential "
"vulnerabilities in the code, such as overflow checks. By using these integer "
"types, programmers can ensure that their programs are more secure and less "
"susceptible to attacks or other security threats.\n"
"An _integer_ is a number without a fractional component. This type "
"declaration indicates the number of bits the programmer can use to store the "
"integer.\n"
"Table 3-1 shows\n"
"the built-in integer types in Cairo. We can use any of these variants to "
"declare\n"
"the type of an integer value."
msgstr ""

#: src/ch02-02-data-types.md:49
msgid "<span class=\"caption\">Table 3-1: Integer Types in Cairo</span>"
msgstr ""

#: src/ch02-02-data-types.md:51
msgid ""
"| Length  | Unsigned |\n"
"| ------- | -------- |\n"
"| 8-bit   | `u8`     |\n"
"| 16-bit  | `u16`    |\n"
"| 32-bit  | `u32`    |\n"
"| 64-bit  | `u64`    |\n"
"| 128-bit | `u128`   |\n"
"| 256-bit | `u256`   |\n"
"| 32-bit  | `usize`  |"
msgstr ""

#: src/ch02-02-data-types.md:61
msgid ""
"Each variant has an explicit size. Note that for now, the `usize` type is "
"just an alias for `u32`; however, it might be useful when in the future "
"Cairo can be compiled to MLIR.\n"
"As variables are unsigned, they can't contain a negative number. This code "
"will cause the program to panic:"
msgstr ""

#: src/ch02-02-data-types.md:64
msgid ""
"```rust\n"
"fn sub_u8s(x: u8, y: u8) -> u8 {\n"
"    x - y\n"
"}\n"
"\n"
"fn main() {\n"
"    sub_u8s(1, 3);\n"
"}\n"
"```"
msgstr ""

#: src/ch02-02-data-types.md:74
msgid ""
"You can write integer literals in any of the forms shown in Table 3-2. Note\n"
"that number literals that can be multiple numeric types allow a type "
"suffix,\n"
"such as `57_u8`, to designate the type."
msgstr ""

#: src/ch02-02-data-types.md:78
msgid "<span class=\"caption\">Table 3-2: Integer Literals in Cairo</span>"
msgstr ""

#: src/ch02-02-data-types.md:80
msgid ""
"| Numeric literals | Example   |\n"
"| ---------------- | --------- |\n"
"| Decimal          | `98222`   |\n"
"| Hex              | `0xff`    |\n"
"| Octal            | `0o04321` |\n"
"| Binary           | `0b01`    |"
msgstr ""

#: src/ch02-02-data-types.md:87
msgid ""
"So how do you know which type of integer to use? Try to estimate the max "
"value your int can have and choose the good size.\n"
"The primary situation in which you’d use `usize` is when indexing some sort "
"of collection."
msgstr ""

#: src/ch02-02-data-types.md:90
msgid "#### Numeric Operations"
msgstr ""

#: src/ch02-02-data-types.md:92
msgid ""
"Cairo supports the basic mathematical operations you’d expect for all the "
"integer\n"
"types: addition, subtraction, multiplication, division, and remainder. "
"Integer\n"
"division truncates toward zero to the nearest integer. The following code "
"shows\n"
"how you’d use each numeric operation in a `let` statement:"
msgstr ""

#: src/ch02-02-data-types.md:97
msgid ""
"```rust\n"
"fn main() {\n"
"    // addition\n"
"    let sum = 5_u128 + 10_u128;\n"
"\n"
"    // subtraction\n"
"    let difference = 95_u128 - 4_u128;\n"
"\n"
"    // multiplication\n"
"    let product = 4_u128 * 30_u128;\n"
"\n"
"    // division\n"
"    let quotient = 56_u128 / 32_u128; //result is 1\n"
"    let quotient = 64_u128 / 32_u128; //result is 2\n"
"\n"
"    // remainder\n"
"    let remainder = 43_u128 % 5_u128; // result is 3\n"
"}\n"
"```"
msgstr ""

#: src/ch02-02-data-types.md:117
msgid ""
"Each expression in these statements uses a mathematical operator and "
"evaluates\n"
"to a single value, which is then bound to a variable."
msgstr ""

#: src/ch02-02-data-types.md:120
msgid ""
"[Appendix B][appendix_b] contains a list of all operators that Cairo "
"provides."
msgstr ""

#: src/ch02-02-data-types.md:122
msgid "#### The Boolean Type"
msgstr ""

#: src/ch02-02-data-types.md:124
msgid ""
"As in most other programming languages, a Boolean type in Cairo has two "
"possible\n"
"values: `true` and `false`. Booleans are one felt252 in size. The Boolean "
"type in\n"
"Cairo is specified using `bool`. For example:"
msgstr ""

#: src/ch02-02-data-types.md:128
msgid ""
"```rust\n"
"fn main() {\n"
"    let t = true;\n"
"\n"
"    let f: bool = false; // with explicit type annotation\n"
"}\n"
"```"
msgstr ""

#: src/ch02-02-data-types.md:136
msgid ""
"The main way to use Boolean values is through conditionals, such as an `if`\n"
"expression. We’ll cover how `if` expressions work in Cairo in the [“Control\n"
"Flow”][control-flow] section."
msgstr ""

#: src/ch02-02-data-types.md:140
msgid "#### The Short String Type"
msgstr ""

#: src/ch02-02-data-types.md:142
msgid ""
"Cairo doesn't have a native type for strings, but you can store characters "
"forming what we call a \"short string\" inside `felt252`s. A short string "
"has a max length of 31 chars. This is to ensure that it can fit in a single "
"felt (a felt is 252 bits, one ASCII char is 8 bits).\n"
"Here are some examples of declaring values by putting them between single "
"quotes:"
msgstr ""

#: src/ch02-02-data-types.md:145
msgid ""
"```rust\n"
"# fn main() {\n"
"    let my_first_char = 'C';\n"
"    let my_first_string = 'Hello world';\n"
"# }\n"
"```"
msgstr ""

#: src/ch02-02-data-types.md:152
msgid "### Type casting"
msgstr ""

#: src/ch02-02-data-types.md:154
msgid ""
"In Cairo, you can convert types scalar types from one type to another by "
"using the `try_into` and `into` methods provided by the `TryInto` and `Into` "
"traits, respectively."
msgstr ""

#: src/ch02-02-data-types.md:156
msgid ""
"The `try_into` method allows for safe type casting when the target type "
"might not fit the source value. Keep in mind that `try_into` returns an "
"`Option<T>` type, which you'll need to unwrap to access the new value."
msgstr ""

#: src/ch02-02-data-types.md:158
msgid ""
"On the other hand, the `into` method can be used for type casting when "
"success is guaranteed, such as when the source type is smaller than the "
"destination type."
msgstr ""

#: src/ch02-02-data-types.md:160
msgid ""
"To perform the conversion, call `var.into()` or `var.try_into()` on the "
"source value to cast it to another type. The new variable's type must be "
"explicitly defined, as demonstrated in the example below."
msgstr ""

#: src/ch02-02-data-types.md:162
msgid ""
"```rust\n"
"use traits::TryInto;\n"
"use traits::Into;\n"
"use option::OptionTrait;\n"
"\n"
"fn main() {\n"
"    let my_felt252 = 10;\n"
"    // Since a felt252 might not fit in a u8, we need to unwrap the "
"Option<T> type\n"
"    let my_u8: u8 = my_felt252.try_into().unwrap();\n"
"    let my_u16: u16 = my_u8.into();\n"
"    let my_u32: u32 = my_u16.into();\n"
"    let my_u64: u64 = my_u32.into();\n"
"    let my_u128: u128 = my_u64.into();\n"
"    // As a felt252 is smaller than a u256, we can use the into() method\n"
"    let my_u256: u256 = my_felt252.into();\n"
"    let my_usize: usize = my_felt252.try_into().unwrap();\n"
"    let my_other_felt252: felt252 = my_u8.into();\n"
"    let my_third_felt252: felt252 = my_u16.into();\n"
"}\n"
"```"
msgstr ""

#: src/ch02-02-data-types.md:183
msgid "### The Tuple Type"
msgstr ""

#: src/ch02-02-data-types.md:185
msgid ""
"A _tuple_ is a general way of grouping together a number of values with a\n"
"variety of types into one compound type. Tuples have a fixed length: once\n"
"declared, they cannot grow or shrink in size."
msgstr ""

#: src/ch02-02-data-types.md:189
msgid ""
"We create a tuple by writing a comma-separated list of values inside\n"
"parentheses. Each position in the tuple has a type, and the types of the\n"
"different values in the tuple don’t have to be the same. We’ve added "
"optional\n"
"type annotations in this example:"
msgstr ""

#: src/ch02-02-data-types.md:194
msgid ""
"```rust\n"
"fn main() {\n"
"    let tup: (u32, u64, bool) = (10, 20, true);\n"
"}\n"
"```"
msgstr ""

#: src/ch02-02-data-types.md:200
msgid ""
"The variable `tup` binds to the entire tuple because a tuple is considered "
"a\n"
"single compound element. To get the individual values out of a tuple, we "
"can\n"
"use pattern matching to destructure a tuple value, like this:"
msgstr ""

#: src/ch02-02-data-types.md:204
msgid ""
"```rust\n"
"use debug::PrintTrait;\n"
"fn main() {\n"
"    let tup = (500, 6, true);\n"
"\n"
"    let (x, y, z) = tup;\n"
"\n"
"    if y == 6 {\n"
"        'y is six!'.print();\n"
"    }\n"
"}\n"
"```"
msgstr ""

#: src/ch02-02-data-types.md:217
msgid ""
"This program first creates a tuple and binds it to the variable `tup`. It "
"then\n"
"uses a pattern with `let` to take `tup` and turn it into three separate\n"
"variables, `x`, `y`, and `z`. This is called _destructuring_ because it "
"breaks\n"
"the single tuple into three parts. Finally, the program prints `y is six` as "
"the value of\n"
"`y` is `6`."
msgstr ""

#: src/ch02-02-data-types.md:223
msgid ""
"We can also declare the tuple with value and types at the same time.\n"
"For example:"
msgstr ""

#: src/ch02-02-data-types.md:226
msgid ""
"```rust\n"
"fn main() {\n"
"    let (x, y): (felt252, felt252) = (2, 3);\n"
"}\n"
"```"
msgstr ""

#: src/ch02-02-data-types.md:232
msgid "### The unit type ()"
msgstr ""

#: src/ch02-02-data-types.md:234
msgid ""
"A _unit type_ is a type which has only one value `()`.\n"
"It is represented by a tuple with no elements.\n"
"Its size is always zero, and it is guaranteed to not exist in the compiled "
"code."
msgstr ""

#: src/ch02-03-functions.md:1
#: src/ch99-01-02-writing-starknet-contracts.md:137
msgid "## Functions"
msgstr ""

#: src/ch02-03-functions.md:3
msgid ""
"Functions are prevalent in Cairo code. You’ve already seen one of the most\n"
"important functions in the language: the `main` function, which is the "
"entry\n"
"point of many programs. You’ve also seen the `fn` keyword, which allows you "
"to\n"
"declare new functions."
msgstr ""

#: src/ch02-03-functions.md:8
msgid ""
"Cairo code uses _snake case_ as the conventional style for function and "
"variable\n"
"names, in which all letters are lowercase and underscores separate words.\n"
"Here’s a program that contains an example function definition:"
msgstr ""

#: src/ch02-03-functions.md:12
msgid ""
"```rust\n"
"use debug::PrintTrait;\n"
"\n"
"fn another_function() {\n"
"    'Another function.'.print();\n"
"}\n"
"\n"
"fn main() {\n"
"    'Hello, world!'.print();\n"
"    another_function();\n"
"}\n"
"```"
msgstr ""

#: src/ch02-03-functions.md:25
msgid ""
"We define a function in Cairo by entering `fn` followed by a function name "
"and a\n"
"set of parentheses. The curly brackets tell the compiler where the function\n"
"body begins and ends."
msgstr ""

#: src/ch02-03-functions.md:29
msgid ""
"We can call any function we’ve defined by entering its name followed by a "
"set\n"
"of parentheses. Because `another_function` is defined in the program, it can "
"be\n"
"called from inside the `main` function. Note that we defined "
"`another_function`\n"
"_before_ the `main` function in the source code; we could have defined it "
"after\n"
"as well. Cairo doesn’t care where you define your functions, only that "
"they’re\n"
"defined somewhere in a scope that can be seen by the caller."
msgstr ""

#: src/ch02-03-functions.md:36
msgid ""
"Let’s start a new project with Scarb named _functions_ to explore functions\n"
"further. Place the `another_function` example in _src/lib.cairo_ and run it. "
"You\n"
"should see the following output:"
msgstr ""

#: src/ch02-03-functions.md:40
msgid ""
"```console\n"
"$ cairo-run src/lib.cairo\n"
"[DEBUG] Hello, world!                (raw: 5735816763073854953388147237921)\n"
"[DEBUG] Another function.            (raw: "
"22265147635379277118623944509513687592494)\n"
"```"
msgstr ""

#: src/ch02-03-functions.md:46
msgid ""
"The lines execute in the order in which they appear in the `main` function.\n"
"First the “Hello, world!” message prints, and then `another_function` is "
"called\n"
"and its message is printed."
msgstr ""

#: src/ch02-03-functions.md:50
msgid "### Parameters"
msgstr ""

#: src/ch02-03-functions.md:52
msgid ""
"We can define functions to have _parameters_, which are special variables "
"that\n"
"are part of a function’s signature. When a function has parameters, you can\n"
"provide it with concrete values for those parameters. Technically, the "
"concrete\n"
"values are called _arguments_, but in casual conversation, people tend to "
"use\n"
"the words _parameter_ and _argument_ interchangeably for either the "
"variables\n"
"in a function’s definition or the concrete values passed in when you call a\n"
"function."
msgstr ""

#: src/ch02-03-functions.md:60
msgid "In this version of `another_function` we add a parameter:"
msgstr ""

#: src/ch02-03-functions.md:62
msgid ""
"```rust\n"
"use debug::PrintTrait;\n"
"\n"
"fn main() {\n"
"    another_function(5);\n"
"}\n"
"\n"
"fn another_function(x: felt252) {\n"
"    x.print();\n"
"}\n"
"```"
msgstr ""

#: src/ch02-03-functions.md:74
msgid "Try running this program; you should get the following output:"
msgstr ""

#: src/ch02-03-functions.md:76
#: src/ch02-03-functions.md:276
msgid ""
"```console\n"
"$ cairo-run src/lib.cairo\n"
"[DEBUG]                                 (raw: 5)\n"
"```"
msgstr ""

#: src/ch02-03-functions.md:81
msgid ""
"The declaration of `another_function` has one parameter named `x`. The type "
"of\n"
"`x` is specified as `felt252`. When we pass `5` in to `another_function`, "
"the\n"
"`.print()` function outputs `5` in the console."
msgstr ""

#: src/ch02-03-functions.md:85
msgid ""
"In function signatures, you _must_ declare the type of each parameter. This "
"is\n"
"a deliberate decision in Cairo’s design: requiring type annotations in "
"function\n"
"definitions means the compiler almost never needs you to use them elsewhere "
"in\n"
"the code to figure out what type you mean. The compiler is also able to "
"give\n"
"more helpful error messages if it knows what types the function expects."
msgstr ""

#: src/ch02-03-functions.md:91
msgid ""
"When defining multiple parameters, separate the parameter declarations with\n"
"commas, like this:"
msgstr ""

#: src/ch02-03-functions.md:94
msgid ""
"```rust\n"
"use debug::PrintTrait;\n"
"\n"
"fn main() {\n"
"    another_function(5, 6);\n"
"}\n"
"\n"
"fn another_function(x: felt252, y: felt252) {\n"
"    x.print();\n"
"    y.print();\n"
"}\n"
"```"
msgstr ""

#: src/ch02-03-functions.md:107
msgid ""
"This example creates a function named `another_function` with two\n"
"parameters. The first parameter is named `x` and is an `felt252`. The second "
"is\n"
"named `y` and is type `felt252` too. The function then prints the content of "
"the felt `x` and then the content of the felt `y`."
msgstr ""

#: src/ch02-03-functions.md:111
msgid ""
"Let’s try running this code. Replace the program currently in your "
"_functions_\n"
"project’s _src/lib.cairo_ file with the preceding example and run it using "
"`cairo-run src/lib.cairo`:"
msgstr ""

#: src/ch02-03-functions.md:114
msgid ""
"```console\n"
"$ cairo-run src/lib.cairo\n"
"[DEBUG]                                 (raw: 5)\n"
"[DEBUG]                                 (raw: 6)\n"
"```"
msgstr ""

#: src/ch02-03-functions.md:120
msgid ""
"Because we called the function with `5` as the value for `x` and `6` as\n"
"the value for `y`, the program output contains those values."
msgstr ""

#: src/ch02-03-functions.md:123
msgid "#### Named parameters"
msgstr ""

#: src/ch02-03-functions.md:125
msgid ""
"In Cairo, named parameters allow you to specify the names of arguments when "
"you call a function. This makes the function calls more readable and "
"self-descriptive.\n"
"If you want to use named parameters, you need to specify the name of the "
"parameter and the value you want to pass to it. The syntax is "
"`parameter_name: value`. If you pass a variable that has the same name as "
"the parameter, you can simply write `:parameter_name` instead of "
"`parameter_name: variable_name`."
msgstr ""

#: src/ch02-03-functions.md:128
msgid "Here is an example:"
msgstr ""

#: src/ch02-03-functions.md:130
msgid ""
"```rust\n"
"fn foo(x: u8, y: u8) {}\n"
"\n"
"fn main() {\n"
"    let first_arg = 3;\n"
"    let second_arg = 4;\n"
"    foo(x: first_arg, y: second_arg);\n"
"    let x = 1;\n"
"    let y = 2;\n"
"    foo(:x, :y)\n"
"}\n"
"```"
msgstr ""

#: src/ch02-03-functions.md:143
msgid "### Statements and Expressions"
msgstr ""

#: src/ch02-03-functions.md:145
msgid ""
"Function bodies are made up of a series of statements optionally ending in "
"an\n"
"expression. So far, the functions we’ve covered haven’t included an ending\n"
"expression, but you have seen an expression as part of a statement. Because\n"
"Cairo is an expression-based language, this is an important distinction to\n"
"understand. Other languages don’t have the same distinctions, so let’s look "
"at\n"
"what statements and expressions are and how their differences affect the "
"bodies\n"
"of functions."
msgstr ""

#: src/ch02-03-functions.md:153
msgid ""
"- **Statements** are instructions that perform some action and do not "
"return\n"
"  a value.\n"
"- **Expressions** evaluate to a resultant value. Let’s look at some examples."
msgstr ""

#: src/ch02-03-functions.md:157
msgid ""
"We’ve actually already used statements and expressions. Creating a variable "
"and\n"
"assigning a value to it with the `let` keyword is a statement. In Listing "
"2-1,\n"
"`let y = 6;` is a statement."
msgstr ""

#: src/ch02-03-functions.md:161
msgid ""
"```rust\n"
"fn main() {\n"
"    let y = 6;\n"
"}\n"
"```"
msgstr ""

#: src/ch02-03-functions.md:167
msgid ""
"<span class=\"caption\">Listing 2-1: A `main` function declaration "
"containing one statement</span>"
msgstr ""

#: src/ch02-03-functions.md:169
msgid ""
"Function definitions are also statements; the entire preceding example is a\n"
"statement in itself."
msgstr ""

#: src/ch02-03-functions.md:172
msgid ""
"Statements do not return values. Therefore, you can’t assign a `let` "
"statement\n"
"to another variable, as the following code tries to do; you’ll get an error:"
msgstr ""

#: src/ch02-03-functions.md:175
msgid ""
"```rust,does_not_compile,ignore_format\n"
"fn main() {\n"
"    let x = (let y = 6);\n"
"}\n"
"```"
msgstr ""

#: src/ch02-03-functions.md:181
msgid "When you run this program, the error you’ll get looks like this:"
msgstr ""

#: src/ch02-03-functions.md:183
msgid ""
"```console\n"
"$ cairo-run src/lib.cairo\n"
"error: Missing token TerminalRParen.\n"
" --> src/lib.cairo:2:14\n"
"    let x = (let y = 6);\n"
"             ^\n"
"\n"
"error: Missing token TerminalSemicolon.\n"
" --> src/lib.cairo:2:14\n"
"    let x = (let y = 6);\n"
"             ^\n"
"\n"
"error: Missing token TerminalSemicolon.\n"
" --> src/lib.cairo:2:14\n"
"    let x = (let y = 6);\n"
"                      ^\n"
"\n"
"error: Skipped tokens. Expected: statement.\n"
" --> src/lib.cairo:2:14\n"
"    let x = (let y = 6);\n"
"```"
msgstr ""

#: src/ch02-03-functions.md:205
msgid ""
"The `let y = 6` statement does not return a value, so there isn’t anything "
"for\n"
"`x` to bind to. This is different from what happens in other languages, such "
"as\n"
"C and Ruby, where the assignment returns the value of the assignment. In "
"those\n"
"languages, you can write `x = y = 6` and have both `x` and `y` have the "
"value\n"
"`6`; that is not the case in Cairo."
msgstr ""

#: src/ch02-03-functions.md:211
msgid ""
"Expressions evaluate to a value and make up most of the rest of the code "
"that\n"
"you’ll write in Cairo. Consider a math operation, such as `5 + 6`, which is "
"an\n"
"expression that evaluates to the value `11`. Expressions can be part of\n"
"statements: in Listing 2-1, the `6` in the statement `let y = 6;` is an\n"
"expression that evaluates to the value `6`. Calling a function is an\n"
"expression. A new scope block created with\n"
"curly brackets is an expression, for example:"
msgstr ""

#: src/ch02-03-functions.md:219
msgid ""
"```rust\n"
"use debug::PrintTrait;\n"
"fn main() {\n"
"    let y = {\n"
"        let x = 3;\n"
"        x + 1\n"
"    };\n"
"\n"
"    y.print();\n"
"}\n"
"```"
msgstr ""

#: src/ch02-03-functions.md:231
msgid "This expression:"
msgstr ""

#: src/ch02-03-functions.md:233
msgid ""
"```rust, does_not_compile, ignore_format\n"
"{\n"
"        let x = 3;\n"
"        x + 1\n"
"}\n"
"```"
msgstr ""

#: src/ch02-03-functions.md:240
msgid ""
"is a block that, in this case, evaluates to `4`. That value gets bound to "
"`y`\n"
"as part of the `let` statement. Note that the `x + 1` line doesn’t have a\n"
"semicolon at the end, which is unlike most of the lines you’ve seen so far.\n"
"Expressions do not include ending semicolons. If you add a semicolon to the "
"end\n"
"of an expression, you turn it into a statement, and it will then not return "
"a\n"
"value. Keep this in mind as you explore function return values and "
"expressions\n"
"next."
msgstr ""

#: src/ch02-03-functions.md:248
msgid "### Functions with Return Values"
msgstr ""

#: src/ch02-03-functions.md:250
msgid ""
"Functions can return values to the code that calls them. We don’t name "
"return\n"
"values, but we must declare their type after an arrow (`->`). In Cairo, the\n"
"return value of the function is synonymous with the value of the final\n"
"expression in the block of the body of a function. You can return early from "
"a\n"
"function by using the `return` keyword and specifying a value, but most\n"
"functions return the last expression implicitly. Here’s an example of a\n"
"function that returns a value:"
msgstr ""

#: src/ch02-03-functions.md:258
msgid ""
"```rust\n"
"use debug::PrintTrait;\n"
"\n"
"fn five() -> u32 {\n"
"    5\n"
"}\n"
"\n"
"fn main() {\n"
"    let x = five();\n"
"    x.print();\n"
"}\n"
"```"
msgstr ""

#: src/ch02-03-functions.md:271
msgid ""
"There are no function calls, or even `let` statements in the `five`\n"
"function—just the number `5` by itself. That’s a perfectly valid function "
"in\n"
"Cairo. Note that the function’s return type is specified too, as `-> u32`. "
"Try\n"
"running this code; the output should look like this:"
msgstr ""

#: src/ch02-03-functions.md:281
msgid ""
"The `5` in `five` is the function’s return value, which is why the return "
"type\n"
"is `u32`. Let’s examine this in more detail. There are two important bits:\n"
"first, the line `let x = five();` shows that we’re using the return value of "
"a\n"
"function to initialize a variable. Because the function `five` returns a "
"`5`,\n"
"that line is the same as the following:"
msgstr ""

#: src/ch02-03-functions.md:287
msgid ""
"```rust, does_not_compile\n"
"let x = 5;\n"
"```"
msgstr ""

#: src/ch02-03-functions.md:291
msgid ""
"Second, the `five` function has no parameters and defines the type of the\n"
"return value, but the body of the function is a lonely `5` with no "
"semicolon\n"
"because it’s an expression whose value we want to return.\n"
"Let’s look at another example:"
msgstr ""

#: src/ch02-03-functions.md:296
msgid ""
"```rust\n"
"use debug::PrintTrait;\n"
"\n"
"fn main() {\n"
"    let x = plus_one(5);\n"
"\n"
"    x.print();\n"
"}\n"
"\n"
"fn plus_one(x: u32) -> u32 {\n"
"    x + 1\n"
"}\n"
"```"
msgstr ""

#: src/ch02-03-functions.md:310
msgid ""
"Running this code will print `[DEBUG]                    (raw: 6)`. But if "
"we place a\n"
"semicolon at the end of the line containing `x + 1`, changing it from an\n"
"expression to a statement, we’ll get an error:"
msgstr ""

#: src/ch02-03-functions.md:314
msgid ""
"```rust,does_not_compile\n"
"use debug::PrintTrait;\n"
"\n"
"fn main() {\n"
"    let x = plus_one(5);\n"
"\n"
"    x.print();\n"
"}\n"
"\n"
"fn plus_one(x: u32) -> u32 {\n"
"    x + 1;\n"
"}\n"
"```"
msgstr ""

#: src/ch02-03-functions.md:328
msgid "Compiling this code produces an error, as follows:"
msgstr ""

#: src/ch02-03-functions.md:330
msgid ""
"```console\n"
"error: Unexpected return type. Expected: \"core::integer::u32\", found: "
"\"()\".\n"
"```"
msgstr ""

#: src/ch02-03-functions.md:334
msgid ""
"The main error message, `Unexpected return type`, reveals the core issue "
"with this\n"
"code. The definition of the function `plus_one` says that it will return an\n"
"`u32`, but statements don’t evaluate to a value, which is expressed by "
"`()`,\n"
"the unit type. Therefore, nothing is returned, which contradicts the "
"function\n"
"definition and results in an error."
msgstr ""

#: src/ch02-04-comments.md:1
msgid "# Comments"
msgstr ""

#: src/ch02-04-comments.md:3
msgid ""
"In Cairo programs, you can include explanatory text within the code using "
"comments. To create a comment, use the // syntax, after which any text on "
"the same line will be ignored by the compiler."
msgstr ""

#: src/ch02-04-comments.md:5
msgid ""
"```rust\n"
"fn main() -> felt252 {\n"
"    // start of the function\n"
"    1 + 4 // return the sum of 1 and 4\n"
"}\n"
"```"
msgstr ""

#: src/ch02-05-control-flow.md:1
msgid "## Control Flow"
msgstr ""

#: src/ch02-05-control-flow.md:3
msgid ""
"The ability to run some code depending on whether a condition is true and to "
"run some code repeatedly while a condition is true are basic building blocks "
"in most programming languages. The most common constructs that let you "
"control the flow of execution of Cairo code are if expressions and loops."
msgstr ""

#: src/ch02-05-control-flow.md:5
msgid "### `if` Expressions"
msgstr ""

#: src/ch02-05-control-flow.md:7
msgid ""
"An if expression allows you to branch your code depending on conditions. You "
"provide a condition and then state, “If this condition is met, run this "
"block of code. If the condition is not met, do not run this block of code.”"
msgstr ""

#: src/ch02-05-control-flow.md:11
msgid ""
"```rust\n"
"use debug::PrintTrait;\n"
"\n"
"fn main() {\n"
"    let number = 3;\n"
"\n"
"    if number == 5 {\n"
"        'condition was true'.print();\n"
"    } else {\n"
"        'condition was false'.print();\n"
"    }\n"
"}\n"
"```"
msgstr ""

#: src/ch02-05-control-flow.md:25
msgid ""
"All `if` expressions start with the keyword `if`, followed by a condition. "
"In this case, the condition checks whether or not the variable `number` has "
"a value equal to 5. We place the block of code to execute if the condition "
"is `true` immediately after the condition inside curly brackets."
msgstr ""

#: src/ch02-05-control-flow.md:27
msgid ""
"Optionally, we can also include an `else` expression, which we chose to do "
"here, to give the program an alternative block of code to execute should the "
"condition evaluate to `false`. If you don’t provide an `else` expression and "
"the condition is `false`, the program will just skip the `if` block and move "
"on to the next bit of code."
msgstr ""

#: src/ch02-05-control-flow.md:29
msgid "Try running this code; you should see the following output:"
msgstr ""

#: src/ch02-05-control-flow.md:31
msgid ""
"```console\n"
"$ cairo-run main.cairo\n"
"[DEBUG]\tcondition was false\n"
"```"
msgstr ""

#: src/ch02-05-control-flow.md:36
msgid ""
"Let’s try changing the value of `number` to a value that makes the condition "
"`true` to see what happens:"
msgstr ""

#: src/ch02-05-control-flow.md:38
msgid ""
"```rust, does_not_compile\n"
"    let number = 5;\n"
"```"
msgstr ""

#: src/ch02-05-control-flow.md:42
msgid ""
"```console\n"
"$ cairo-run main.cairo\n"
"condition was true\n"
"```"
msgstr ""

#: src/ch02-05-control-flow.md:47
msgid ""
"It’s also worth noting that the condition in this code must be a bool. If "
"the condition isn’t a bool, we’ll get an error."
msgstr ""

#: src/ch02-05-control-flow.md:49
msgid ""
"```console\n"
"$ cairo-run main.cairo\n"
"thread 'main' panicked at 'Failed to specialize: `enum_match<felt252>`. "
"Error: Could not specialize libfunc `enum_match` with generic_args: "
"[Type(ConcreteTypeId { id: 1, debug_name: None })]. Error: Provided generic "
"argument is unsupported.', "
"crates/cairo-lang-sierra-generator/src/utils.rs:256:9\n"
"```"
msgstr ""

#: src/ch02-05-control-flow.md:54
msgid "### Handling Multiple Conditions with `else if`"
msgstr ""

#: src/ch02-05-control-flow.md:56
msgid ""
"You can use multiple conditions by combining if and else in an else if "
"expression. For example:"
msgstr ""

#: src/ch02-05-control-flow.md:60
msgid ""
"```rust\n"
"use debug::PrintTrait;\n"
"\n"
"fn main() {\n"
"    let number = 3;\n"
"\n"
"    if number == 12 {\n"
"        'number is 12'.print();\n"
"    } else if number == 3 {\n"
"        'number is 3'.print();\n"
"    } else if number - 2 == 1 {\n"
"        'number minus 2 is 1'.print();\n"
"    } else {\n"
"        'number not found'.print();\n"
"    }\n"
"}\n"
"```"
msgstr ""

#: src/ch02-05-control-flow.md:78
msgid ""
"This program has four possible paths it can take. After running it, you "
"should see the following output:"
msgstr ""

#: src/ch02-05-control-flow.md:80
msgid ""
"```console\n"
"[DEBUG]\tnumber is 3\n"
"```"
msgstr ""

#: src/ch02-05-control-flow.md:84
msgid ""
"When this program executes, it checks each `if` expression in turn and "
"executes the first body for which the condition evaluates to `true`. Note "
"that even though `number - 2 == 1` is `true`, we don’t see the output "
"`number minus 2 is 1'.print()`, nor do we see the `number not found` text "
"from the `else` block. That’s because Cairo only executes the block for the "
"first true condition, and once it finds one, it doesn’t even check the rest. "
"Using too many `else if` expressions can clutter your code, so if you have "
"more than one, you might want to refactor your code. Chapter 5 describes a "
"powerful Cairo branching construct called `match` for these cases."
msgstr ""

#: src/ch02-05-control-flow.md:86
msgid "### Using `if` in a `let` statement"
msgstr ""

#: src/ch02-05-control-flow.md:88
msgid ""
"Because if is an expression, we can use it on the right side of a let "
"statement to assign the outcome to a variable."
msgstr ""

#: src/ch02-05-control-flow.md:92
msgid ""
"```rust\n"
"use debug::PrintTrait;\n"
"\n"
"fn main() {\n"
"    let condition = true;\n"
"    let number = if condition {\n"
"        5\n"
"    } else {\n"
"        6\n"
"    };\n"
"\n"
"    if number == 5 {\n"
"        'condition was true'.print();\n"
"    }\n"
"}\n"
"```"
msgstr ""

#: src/ch02-05-control-flow.md:109
msgid ""
"```console\n"
"$ cairo-run main.cairo\n"
"[DEBUG]\tcondition was true\n"
"```"
msgstr ""

#: src/ch02-05-control-flow.md:114
msgid ""
"The `number` variable will be bound to a value based on the outcome of the "
"`if` expression. Which will be 5 here."
msgstr ""

#: src/ch02-05-control-flow.md:116
msgid "### Repetition with Loops"
msgstr ""

#: src/ch02-05-control-flow.md:118
msgid ""
"It’s often useful to execute a block of code more than once. For this task, "
"Cairo provides a simple loop syntax, which will run through the code inside "
"the loop body to the end and then start immediately back at the beginning. "
"To experiment with loops, let’s create a new project called loops."
msgstr ""

#: src/ch02-05-control-flow.md:120
msgid "Cairo only has one kind of loop for now: `loop`."
msgstr ""

#: src/ch02-05-control-flow.md:122
msgid "#### Repeating Code with `loop`"
msgstr ""

#: src/ch02-05-control-flow.md:124
msgid ""
"The `loop` keyword tells Cairo to execute a block of code over and over "
"again\n"
"forever or until you explicitly tell it to stop."
msgstr ""

#: src/ch02-05-control-flow.md:127
msgid ""
"As an example, change the _src/lib.cairo_ file in your _loops_ directory to "
"look\n"
"like this:"
msgstr ""

#: src/ch02-05-control-flow.md:132
msgid ""
"```rust\n"
"use debug::PrintTrait;\n"
"fn main() {\n"
"    let mut i: usize = 0;\n"
"    loop {\n"
"        if i > 10 {\n"
"            break ();\n"
"        }\n"
"        'again!'.print();\n"
"    }\n"
"}\n"
"```"
msgstr ""

#: src/ch02-05-control-flow.md:145
msgid ""
"When we run this program, we’ll see `again!` printed over and over "
"continuously\n"
"until we stop the program manually, because the stop condition is never "
"reached.\n"
"While the compiler prevents us from writing programs without a stop "
"condition (`break` statement),\n"
"the stop condition might never be reached, resulting in an infinite loop.\n"
"Most terminals support the keyboard shortcut <span "
"class=\"keystroke\">ctrl-c</span> to interrupt a program that is\n"
"stuck in a continual loop. Give it a try:"
msgstr ""

#: src/ch02-05-control-flow.md:152
msgid ""
"```console\n"
"❯ cairo-run src/lib.cairo --available-gas=20000000\n"
"[DEBUG]\tagain                          \t(raw: 418346264942)\n"
"\n"
"[DEBUG]\tagain                          \t(raw: 418346264942)\n"
"\n"
"[DEBUG]\tagain                          \t(raw: 418346264942)\n"
"\n"
"[DEBUG]\tagain                          \t(raw: 418346264942)\n"
"\n"
"Run panicked with err values: [375233589013918064796019]\n"
"Remaining gas: 1050\n"
"```"
msgstr ""

#: src/ch02-05-control-flow.md:166
msgid ""
"> Note: Cairo prevents us from running program with infinite loops by "
"including a gas meter. The gas meter is a mechanism that limits the amount "
"of computation that can be done in a program. By setting a value to the "
"`--available-gas` flag, we can set the maximum amount of gas available to "
"the program. Gas is a unit of measurements that expresses the computation "
"cost of an instruction. When the gas meter runs out, the program will stop. "
"In this case, the program panicked because it ran out of gas, as the stop "
"condition was never reached.\n"
"> It is particularly important in the context of smart contracts deployed on "
"Starknet, as it prevents from running infinite loops on the network.\n"
"> If you're writing a program that needs to run a loop, you will need to "
"execute it with the `--available-gas` flag set to a value that is large "
"enough to run the program."
msgstr ""

#: src/ch02-05-control-flow.md:170
msgid ""
"To break out of a loop, you can place the `break` statement within the loop "
"to tell the program when to stop\n"
"executing the loop. Let's fix the infinite loop by adding a making the stop "
"condition `i > 10` reachable."
msgstr ""

#: src/ch02-05-control-flow.md:173
msgid ""
"```rust\n"
"use debug::PrintTrait;\n"
"fn main() {\n"
"    let mut i: usize = 0;\n"
"    loop {\n"
"        if i > 10 {\n"
"            break ();\n"
"        }\n"
"        'again'.print();\n"
"        i += 1;\n"
"    }\n"
"}\n"
"```"
msgstr ""

#: src/ch02-05-control-flow.md:187
msgid ""
"The `continue` keyword tells the program to go to the next iteration of the "
"loop and to skip the rest of the code in this iteration. Let's add a "
"`continue` statement to our loop to skip the `print` statement when `i` is "
"equal to `5`."
msgstr ""

#: src/ch02-05-control-flow.md:189
msgid ""
"```rust\n"
"use debug::PrintTrait;\n"
"fn main() {\n"
"    let mut i: usize = 0;\n"
"    loop {\n"
"        if i > 10 {\n"
"            break ();\n"
"        }\n"
"        if i == 5 {\n"
"            i += 1;\n"
"            continue;\n"
"        }\n"
"        i.print();\n"
"        i += 1;\n"
"    }\n"
"}\n"
"```"
msgstr ""

#: src/ch02-05-control-flow.md:207
msgid ""
"Executing this program will not print the value of `i` when it is equal to "
"`5`."
msgstr ""

#: src/ch02-05-control-flow.md:209
msgid "#### Returning Values from Loops"
msgstr ""

#: src/ch02-05-control-flow.md:211
msgid ""
"One of the uses of a `loop` is to retry an operation you know might fail, "
"such\n"
"as checking whether an operation has succeeded. You might also need to pass\n"
"the result of that operation out of the loop to the rest of your code. To "
"do\n"
"this, you can add the value you want returned after the `break` expression "
"you\n"
"use to stop the loop; that value will be returned out of the loop so you "
"can\n"
"use it, as shown here:"
msgstr ""

#: src/ch02-05-control-flow.md:218
msgid ""
"```rust\n"
"use debug::PrintTrait;\n"
"fn main() {\n"
"    let mut counter = 0;\n"
"\n"
"    let result = loop {\n"
"        if counter == 10 {\n"
"            break counter * 2;\n"
"        }\n"
"        counter += 1;\n"
"    };\n"
"\n"
"    'The result is '.print();\n"
"    result.print();\n"
"}\n"
"```"
msgstr ""

#: src/ch02-05-control-flow.md:235
msgid ""
"Before the loop, we declare a variable named `counter` and initialize it to\n"
"`0`. Then we declare a variable named `result` to hold the value returned "
"from\n"
"the loop. On every iteration of the loop, we check whether the `counter` is "
"equal to `10`, and then add `1` to the `counter` variable.\n"
"When the condition is met, we use the `break` keyword with the value "
"`counter * 2`. After the loop, we use a\n"
"semicolon to end the statement that assigns the value to `result`. Finally, "
"we\n"
"print the value in `result`, which in this case is `20`."
msgstr ""

#: src/ch02-06-common-collections.md:1
msgid "## Common Collections"
msgstr ""

#: src/ch02-06-common-collections.md:3
msgid ""
"Cairo1 provides a set of common collection types that can be used to store "
"and manipulate data. These collections are designed to be efficient, "
"flexible, and easy to use. This section introduces the primary collection "
"types available in Cairo1: `Array` and `Felt252Dict` (coming soon)."
msgstr ""

#: src/ch02-06-common-collections.md:5
msgid "### Array"
msgstr ""

#: src/ch02-06-common-collections.md:7
msgid ""
"An array is a collection of elements of the same type. You can create and "
"use array methods by importing the `array::ArrayTrait` trait."
msgstr ""

#: src/ch02-06-common-collections.md:9
msgid ""
"An important thing to note is that arrays have limited modifications "
"options. Arrays are, in fact, queues whose values can't be modified.\n"
"This has to do with the fact that once a memory slot is written to, it "
"cannot be overwritten, but only read from it. You can only append items to "
"the end of an array and remove items from the front using `pop_front`."
msgstr ""

#: src/ch02-06-common-collections.md:12
msgid "#### Creating an Array"
msgstr ""

#: src/ch02-06-common-collections.md:14
msgid ""
"Creating an Array is done with the `ArrayTrait::new()` call. Here is an "
"example of the creation of an array to which we append 3 elements:"
msgstr ""

#: src/ch02-06-common-collections.md:16
msgid ""
"```rust\n"
"use array::ArrayTrait;\n"
"\n"
"fn main() {\n"
"    let mut a = ArrayTrait::new();\n"
"    a.append(0);\n"
"    a.append(1);\n"
"    a.append(2);\n"
"}\n"
"```"
msgstr ""

#: src/ch02-06-common-collections.md:27
msgid ""
"You can pass the expected type of items inside the array when instantiating "
"the array like this"
msgstr ""

#: src/ch02-06-common-collections.md:29
msgid ""
"```rust, does_not_compile\n"
"let mut arr = ArrayTrait::<u128>::new();\n"
"```"
msgstr ""

#: src/ch02-06-common-collections.md:33
msgid "#### Updating an Array"
msgstr ""

#: src/ch02-06-common-collections.md:35
msgid "##### Adding Elements"
msgstr ""

#: src/ch02-06-common-collections.md:37
msgid ""
"To add an element to the end of an array, you can use the `append()` method:"
msgstr ""

#: src/ch02-06-common-collections.md:39
msgid ""
"```rust\n"
"# use array::ArrayTrait;\n"
"# \n"
"# fn main() {\n"
"#     let mut a = ArrayTrait::new();\n"
"    a.append(0);\n"
"#     a.append(1);\n"
"#     a.append(2);\n"
"# }\n"
"```"
msgstr ""

#: src/ch02-06-common-collections.md:50
msgid "##### Removing Elements"
msgstr ""

#: src/ch02-06-common-collections.md:52
msgid ""
"You can only remove elements from the front of an array by using the "
"`pop_front()` method.\n"
"This method returns an `Option` containing the removed element, or "
"`Option::None` if the array is empty."
msgstr ""

#: src/ch02-06-common-collections.md:55
msgid ""
"```rust\n"
"use option::OptionTrait;\n"
"use array::ArrayTrait;\n"
"use debug::PrintTrait;\n"
"\n"
"fn main() {\n"
"    let mut a = ArrayTrait::new();\n"
"    a.append(10);\n"
"    a.append(1);\n"
"    a.append(2);\n"
"\n"
"    let first_value = a.pop_front().unwrap();\n"
"    first_value.print(); // print '10'\n"
"}\n"
"```"
msgstr ""

#: src/ch02-06-common-collections.md:71
msgid ""
"The above code will print `10` as we remove the first element that was added."
msgstr ""

#: src/ch02-06-common-collections.md:73
msgid ""
"In Cairo, memory is immutable, which means that it is not possible to modify "
"the elements of an array once they've been added. You can only add elements "
"to the end of an array and remove elements from the front of an array. These "
"operations do not require memory mutation, as they involve updating pointers "
"rather than directly modifying the memory cells."
msgstr ""

#: src/ch02-06-common-collections.md:75
msgid "#### Reading Elements from an Array"
msgstr ""

#: src/ch02-06-common-collections.md:77
msgid ""
"To access array elements, you can use `get()` or `at()` array methods that "
"return different types. Using `arr.at(index)` is equivalent to using the "
"subscripting operator `arr[index]`."
msgstr ""

#: src/ch02-06-common-collections.md:79
msgid ""
"The `get` function returns an `Option<Box<@T>>`, which means it returns an "
"option to a Box type (Cairo's smart-pointer type) containing a snapshot to "
"the element at the specified index if that element exists in the array. If "
"the element doesn't exist, `get` returns `None`. This method is useful when "
"you expect to access indices that may not be within the array's bounds and "
"want to handle such cases gracefully without panics. Snapshots will be "
"explained in more detail in the [References and "
"Snapshots](ch03-02-references-and-snapshots.md) chapter."
msgstr ""

#: src/ch02-06-common-collections.md:81
msgid ""
"The `at` function, on the other hand, directly returns a snapshot to the "
"element at the specified index using the `unbox()` operator to extract the "
"value stored in a box. If the index is out of bounds, a panic error occurs. "
"You should only use at when you want the program to panic if the provided "
"index is out of the array's bounds, which can prevent unexpected behavior."
msgstr ""

#: src/ch02-06-common-collections.md:83
msgid ""
"In summary, use `at` when you want to panic on out-of-bounds access "
"attempts, and use `get` when you prefer to handle such cases gracefully "
"without panicking."
msgstr ""

#: src/ch02-06-common-collections.md:85
msgid ""
"```rust\n"
"use array::ArrayTrait;\n"
"fn main() {\n"
"    let mut a = ArrayTrait::new();\n"
"    a.append(0);\n"
"    a.append(1);\n"
"\n"
"    let first = *a.at(0);\n"
"    let second = *a.at(1);\n"
"}\n"
"```"
msgstr ""

#: src/ch02-06-common-collections.md:97
msgid ""
"In this example, the variable named `first` will get the value `0` because "
"that\n"
"is the value at index `0` in the array. The variable named `second` will "
"get\n"
"the value `1` from index `1` in the array."
msgstr ""

#: src/ch02-06-common-collections.md:101
msgid "Here is an example with the `get()` method:"
msgstr ""

#: src/ch02-06-common-collections.md:103
msgid ""
"```rust,ignore_format\n"
"use array::ArrayTrait;\n"
"use box::BoxTrait;\n"
"fn main() -> u128 {\n"
"    let mut arr = ArrayTrait::<u128>::new();\n"
"    arr.append(100);\n"
"    let index_to_access =\n"
"        1; // Change this value to see different results, what would happen "
"if the index doesn't exist?\n"
"    match arr.get(index_to_access) {\n"
"        Option::Some(x) => {\n"
"            *x.unbox()\n"
"        // Don't worry about * for now, if you are curious see Chapter 3.2 "
"#desnap operator\n"
"        // It basically means \"transform what get(idx) returned into a real "
"value\"\n"
"        },\n"
"        Option::None(_) => {\n"
"            let mut data = ArrayTrait::new();\n"
"            data.append('out of bounds');\n"
"            panic(data)\n"
"        }\n"
"    }\n"
"}\n"
"```"
msgstr ""

#: src/ch02-06-common-collections.md:126
msgid "#### Size related methods"
msgstr ""

#: src/ch02-06-common-collections.md:128
msgid ""
"To determine the number of elements in an array, use the `len()` method. The "
"return is of type `usize`."
msgstr ""

#: src/ch02-06-common-collections.md:130
msgid ""
"If you want to check if an array is empty or not, you can use the "
"`is_empty()` method, which returns `true` if the array is empty and `false` "
"otherwise."
msgstr ""

#: src/ch02-06-common-collections.md:132
msgid "#### Storing multiple types with Enums"
msgstr ""

#: src/ch02-06-common-collections.md:134
msgid ""
"If you want to store elements of different types in an array, you can use an "
"`Enum` to define a custom data type that can hold multiple types."
msgstr ""

#: src/ch02-06-common-collections.md:136
msgid ""
"```rust\n"
"use array::ArrayTrait;\n"
"use traits::Into;\n"
"\n"
"#[derive(Copy, Drop)]\n"
"enum Data {\n"
"    Integer: u128,\n"
"    Felt: felt252,\n"
"    Tuple: (u32, u32),\n"
"}\n"
"\n"
"fn main() {\n"
"    let mut messages: Array<Data> = ArrayTrait::new();\n"
"    messages.append(Data::Integer(100));\n"
"    messages.append(Data::Felt('hello world'));\n"
"    messages.append(Data::Tuple((10, 30)));\n"
"}\n"
"```"
msgstr ""

#: src/ch02-06-common-collections.md:155
msgid "#### Span"
msgstr ""

#: src/ch02-06-common-collections.md:157
msgid ""
"`Span` is a struct that represents a snapshot of an `Array`. It is designed "
"to provide safe and controlled access to the elements of an array without "
"modifying the original array. Span is particularly useful for ensuring data "
"integrity and avoiding borrowing issues when passing arrays between "
"functions or when performing read-only operations (cf. [References and "
"Snapshots](ch03-02-references-and-snapshots.md))"
msgstr ""

#: src/ch02-06-common-collections.md:159
msgid ""
"All methods provided by `Array` can also be used with `Span`, with the "
"exception of the `append()` method."
msgstr ""

#: src/ch02-06-common-collections.md:161
msgid "##### Turning an Array into span"
msgstr ""

#: src/ch02-06-common-collections.md:163
msgid "To create a `Span` of an `Array`, call the `span()` method:"
msgstr ""

#: src/ch02-06-common-collections.md:165
msgid ""
"```rust\n"
"# use array::ArrayTrait;\n"
"# \n"
"# fn main() {\n"
"#     let mut array = ArrayTrait::new();\n"
"    array.span()\n"
"# }\n"
"```"
msgstr ""

#: src/ch02-06-common-collections.md:174
#: src/ch04-03-method-syntax.md:286
#: src/ch06-05-separating-modules-into-different-files.md:99
msgid "## Summary"
msgstr ""

#: src/ch02-06-common-collections.md:176
msgid ""
"You made it! This was a sizable chapter: you learned about variables, data "
"types, functions, comments,\n"
"`if` expressions, loops, and common collections! To practice with the "
"concepts discussed in this chapter,\n"
"try building programs to do the following:"
msgstr ""

#: src/ch02-06-common-collections.md:180
msgid ""
"- Generate the _n_-th Fibonacci number.\n"
"- Compute the factorial of a number _n_."
msgstr ""

#: src/ch02-06-common-collections.md:183
msgid ""
"When you’re ready to move on, we’ll talk about a concept that Cairo shares "
"with Rust and that _doesn’t_\n"
"commonly exist in other programming languages: ownership."
msgstr ""

#: src/ch03-00-understanding-ownership.md:1
msgid "# Understanding Cairo's Ownership system"
msgstr ""

#: src/ch03-00-understanding-ownership.md:3
msgid ""
"Cairo is a language built around a linear type system that allows us to\n"
"statically ensure that in every Cairo program, a value is used exactly "
"once.\n"
"This linear type system helps preventing runtime errors by ensuring that "
"operations that could cause such errors, such as writing twice to a memory "
"cell, are detected at compile time.\n"
"This is achieved by implementing an ownership system\n"
"and forbidding copying and dropping values by default. In this chapter, "
"we’ll\n"
"talk about Cairo's ownership system as well as references and snapshots."
msgstr ""

#: src/ch03-01-what-is-ownership.md:1
msgid "## What Is Ownership?"
msgstr ""

#: src/ch03-01-what-is-ownership.md:3
msgid ""
"Cairo implements an ownership system to ensure the safety and correctness of "
"its compiled code.\n"
"The ownership mechanism complements the linear type system, which enforces "
"that objects are used exactly once.\n"
"This helps prevent common operations that can produce runtime errors, such "
"as illegal memory address\n"
"references or multiple writes to the same memory address, and ensures the "
"soundness of Cairo programs\n"
"by checking at compile time that all the dictionaries are squashed."
msgstr ""

#: src/ch03-01-what-is-ownership.md:9
msgid ""
"Now that we’re past basic Cairo syntax, we won’t include all the `fn main() "
"{`\n"
"code in examples, so if you’re following along, make sure to put the "
"following\n"
"examples inside a `main` function manually. As a result, our examples will "
"be a\n"
"bit more concise, letting us focus on the actual details rather than\n"
"boilerplate code."
msgstr ""

#: src/ch03-01-what-is-ownership.md:15
msgid "### Ownership Rules"
msgstr ""

#: src/ch03-01-what-is-ownership.md:17
msgid ""
"First, let’s take a look at the ownership rules. Keep these rules in mind as "
"we\n"
"work through the examples that illustrate them:"
msgstr ""

#: src/ch03-01-what-is-ownership.md:20
msgid ""
"- Each value in Cairo has an _owner_.\n"
"- There can only be one owner at a time.\n"
"- When the owner goes out of scope, the value will be _dropped_."
msgstr ""

#: src/ch03-01-what-is-ownership.md:24
msgid "### Variable Scope"
msgstr ""

#: src/ch03-01-what-is-ownership.md:26
msgid ""
"As a first example of ownership, we’ll look at the _scope_ of some "
"variables. A\n"
"scope is the range within a program for which an item is valid. Take the\n"
"following variable:"
msgstr ""

#: src/ch03-01-what-is-ownership.md:30
msgid ""
"```rust\n"
"let s = 'hello';\n"
"```"
msgstr ""

#: src/ch03-01-what-is-ownership.md:34
msgid ""
"The variable `s` refers to a short string, where the value of the string is\n"
"hardcoded into the text of our program. The variable is valid from the point "
"at\n"
"which it’s declared until the end of the current _scope_. Listing 3-1 shows "
"a\n"
"program with comments annotating where the variable `s` would be valid."
msgstr ""

#: src/ch03-01-what-is-ownership.md:39
msgid ""
"```rust\n"
"# fn main() {\n"
"    {                      // s is not valid here, it’s not yet declared\n"
"        let s = 'hello';   // s is valid from this point forward\n"
"\n"
"        // do stuff with s\n"
"    }                      // this scope is now over, and s is no longer "
"valid\n"
"# }\n"
"```"
msgstr ""

#: src/ch03-01-what-is-ownership.md:49
msgid ""
"<span class=\"caption\">Listing 3-1: A variable and the scope in which it "
"is\n"
"valid</span>"
msgstr ""

#: src/ch03-01-what-is-ownership.md:52
msgid "In other words, there are two important points in time here:"
msgstr ""

#: src/ch03-01-what-is-ownership.md:54
msgid ""
"- When `s` comes _into_ scope, it is valid.\n"
"- It remains valid until it goes _out of_ scope."
msgstr ""

#: src/ch03-01-what-is-ownership.md:57
msgid ""
"At this point, the relationship between scopes and when variables are valid "
"is\n"
"similar to that in other programming languages. Now we’ll build on top of "
"this\n"
"understanding by using the `Array` type we introduced in the [previous "
"chapter](ch02-06-common-collections.md)."
msgstr ""

#: src/ch03-01-what-is-ownership.md:61
msgid "### Ownership with the `Array` Type"
msgstr ""

#: src/ch03-01-what-is-ownership.md:63
msgid ""
"To illustrate the rules of ownership, we need a data type that is more "
"complex.\n"
"The types covered in the [“Data Types”][data-types]<!-- ignore --> section\n"
"of Chapter 2 are of a known size, can be\n"
"quickly and trivially copied to make a new, independent instance if another\n"
"part of code needs to use the same value in a different scope, and can "
"easily\n"
"be dropped when they're no longer used. But what is the behavior with the "
"`Array` type whose size\n"
"is unknown at compile time and which can't be trivially copied?"
msgstr ""

#: src/ch03-01-what-is-ownership.md:71
msgid "Here is a short reminder of what an array looks like:"
msgstr ""

#: src/ch03-01-what-is-ownership.md:73
msgid ""
"```rust\n"
"# use array::ArrayTrait;\n"
"# fn main() {\n"
"    let mut arr = ArrayTrait::<u128>::new();\n"
"    arr.append(1);\n"
"    arr.append(2);\n"
"# }\n"
"```"
msgstr ""

#: src/ch03-01-what-is-ownership.md:82
msgid ""
"So, how does the ownership system ensure that each cell is never written to "
"more than once?\n"
"Consider the following code, where we try to pass the same instance of an "
"array in two consecutive\n"
"function calls:"
msgstr ""

#: src/ch03-01-what-is-ownership.md:86
msgid ""
"```rust,does_not_compile\n"
"use array::ArrayTrait;\n"
"fn foo(arr: Array<u128>) {}\n"
"\n"
"fn bar(arr: Array<u128>) {}\n"
"\n"
"fn main() {\n"
"    let mut arr = ArrayTrait::<u128>::new();\n"
"    foo(arr);\n"
"    bar(arr);\n"
"}\n"
"```"
msgstr ""

#: src/ch03-01-what-is-ownership.md:99
msgid ""
"In this case, we try to pass the same array instance `arr` by value to the "
"functions `foo` and `bar`, which means\n"
"that the parameter used in both function calls is the same instance of the "
"array. If you append a value to the array\n"
"in `foo`, and then try to append another value to the same array in `bar`, "
"what would happen is that\n"
"you would attempt to try to write to the same memory cell twice, which is "
"not allowed in Cairo.\n"
"To prevent this, the ownership of the `arr` variable moves from the `main` "
"function to the `foo` function. When trying\n"
"to call `bar` with `arr` as a parameter, the ownership of `arr` was already "
"moved to the first call. The ownership\n"
"system thus prevents us from using the same instance of `arr` in `foo`."
msgstr ""

#: src/ch03-01-what-is-ownership.md:107
msgid "Running the code above will result in a compile-time error:"
msgstr ""

#: src/ch03-01-what-is-ownership.md:109
msgid ""
"```console\n"
"error: Variable was previously moved. Trait has no implementation in "
"context: core::traits::Copy::<core::array::Array::<core::integer::u128>>\n"
" --> array.cairo:6:9\n"
"    let mut arr = ArrayTrait::<u128>::new();\n"
"        ^*****^\n"
"```"
msgstr ""

#: src/ch03-01-what-is-ownership.md:116
msgid "### The `Copy` Trait"
msgstr ""

#: src/ch03-01-what-is-ownership.md:118
msgid ""
"If a type implements the `Copy` trait, passing it to a function will not "
"move the ownership of the value to the function called, but will instead "
"pass a copy of the value.\n"
"You can implement the `Copy` trait on your type by adding the "
"`#[derive(Copy)]` annotation to your type definition. However, Cairo won't "
"allow a type to be annotated with Copy if the type itself or any of its "
"components don't implement the Copy trait.\n"
"While Arrays and Dictionaries can't be copied, custom types that don't "
"contain either of them can be."
msgstr ""

#: src/ch03-01-what-is-ownership.md:122
msgid ""
"```rust,ignore_format\n"
"#[derive(Copy, Drop)]\n"
"struct Point {\n"
"    x: u128,\n"
"    y: u128,\n"
"}\n"
"\n"
"fn main() {\n"
"    let p1 = Point { x: 5, y: 10 };\n"
"    foo(p1);\n"
"    foo(p1);\n"
"}\n"
"\n"
"fn foo(p: Point) {\n"
"    // do something with p\n"
"}\n"
"```"
msgstr ""

#: src/ch03-01-what-is-ownership.md:140
msgid ""
"In this example, we can pass `p1` twice to the foo function because the "
"`Point` type implements the `Copy` trait. This means that when we pass `p1` "
"to `foo`, we are actually passing a copy of `p1`, and the ownership of `p1` "
"remains with the main function.\n"
"If you remove the `Copy` trait derivation from the `Point` type, you will "
"get a compile-time error when trying to compile the code."
msgstr ""

#: src/ch03-01-what-is-ownership.md:143
msgid ""
"_Don't worry about the `Struct` keyword. We will introduce this in [Chapter "
"4](ch04-00-using-structs-to-structure-related-data.md)._"
msgstr ""

#: src/ch03-01-what-is-ownership.md:145
msgid "### The `Drop` Trait"
msgstr ""

#: src/ch03-01-what-is-ownership.md:147
msgid ""
"You may have noticed that the `Point` type in the previous example also "
"implements the `Drop` trait. In Cairo, a value cannot go out of scope unless "
"it has been previously moved.\n"
"For example, the following code will not compile, because the struct `A` is "
"not moved before it goes out of scope:"
msgstr ""

#: src/ch03-01-what-is-ownership.md:150
msgid ""
"```rust,does_not_compile\n"
"struct A {}\n"
"\n"
"fn main() {\n"
"    A {}; // error: Value not dropped.\n"
"}\n"
"```"
msgstr ""

#: src/ch03-01-what-is-ownership.md:158
msgid ""
"This is to ensure the soundness of Cairo programs. Soundness refers to the "
"fact that if a\n"
"statement during the execution of the program is false, no cheating prover "
"can convince an\n"
"honest verifier that it is true. In our case, we want to ensure the "
"consistency of\n"
"consecutive dictionary key updates during program execution, which is only "
"checked when\n"
"the dictionaries are `squashed` - which moves the ownership of the "
"dictionary to the\n"
"`squash` method, thus allowing the dictionary to go out of scope. Unsquashed "
"dictionaries\n"
"are dangerous, as a malicious prover could prove the correctness of "
"inconsistent updates."
msgstr ""

#: src/ch03-01-what-is-ownership.md:166
msgid ""
"However, types that implement the `Drop` trait are allowed to go out of "
"scope without being explicitly moved. When a value of a type that implements "
"the `Drop` trait goes out of scope, the `Drop` implementation is called on "
"the type, which moves the value to the `drop` function, allowing it to go "
"out of scope - This is what we call \"dropping\" a value.\n"
"It is important to note that the implementation of drop is a \"no-op\", "
"meaning that it doesn't perform any actions other than allowing the value to "
"go out of scope."
msgstr ""

#: src/ch03-01-what-is-ownership.md:169
msgid ""
"The `Drop` implementation can be derived for all types, allowing them to be "
"dropped when going out of scope, except for dictionaries (`Felt252Dict`) and "
"types containing dictionaries.\n"
"For example, the following code compiles:"
msgstr ""

#: src/ch03-01-what-is-ownership.md:172
msgid ""
"```rust\n"
"#[derive(Drop)]\n"
"struct A {}\n"
"\n"
"fn main() {\n"
"    A {}; // Now there is no error.\n"
"}\n"
"```"
msgstr ""

#: src/ch03-01-what-is-ownership.md:181
msgid "### The `Destruct` Trait"
msgstr ""

#: src/ch03-01-what-is-ownership.md:183
msgid ""
"Manually calling the `squash` method on a dictionary is not very convenient, "
"and it is easy to forget to do so. To make it easier to use dictionaries, "
"Cairo provides the `Destruct` trait, which allows you to specify the "
"behavior of a type when it goes out of scope. While Dictionaries don't "
"implement the `Drop` trait, they do implement the `Destruct` trait, which "
"allows them to automatically be `squashed` when they go out of scope. This "
"means that you can use dictionaries without having to manually call the "
"`squash` method."
msgstr ""

#: src/ch03-01-what-is-ownership.md:185
msgid ""
"Consider the following example, in which we define a custom type that "
"contains a dictionary:"
msgstr ""

#: src/ch03-01-what-is-ownership.md:187
msgid ""
"```rust,does_not_compile\n"
"use dict::Felt252DictTrait;\n"
"\n"
"struct A {\n"
"    dict: Felt252Dict<u128>\n"
"}\n"
"\n"
"fn main() {\n"
"    A { dict: Felt252DictTrait::new() };\n"
"}\n"
"```"
msgstr ""

#: src/ch03-01-what-is-ownership.md:199
msgid "If you try to run this code, you will get a compile-time error:"
msgstr ""

#: src/ch03-01-what-is-ownership.md:201
msgid ""
"```console\n"
"error: Variable not dropped. Trait has no implementation in context: "
"core::traits::Drop::<temp7::temp7::A>. Trait has no implementation in "
"context: core::traits::Destruct::<temp7::temp7::A>.\n"
" --> temp7.cairo:7:5\n"
"    A {\n"
"    ^*^\n"
"```"
msgstr ""

#: src/ch03-01-what-is-ownership.md:208
msgid ""
"When A goes out of scope, it can't be dropped as it implements neither the "
"`Drop` (as it contains a dictionary and can't `derive(Drop)`) nor the "
"`Destruct` trait. To fix this, we can derive the `Destruct` trait "
"implementation for the `A` type:"
msgstr ""

#: src/ch03-01-what-is-ownership.md:210
msgid ""
"```rust\n"
"use dict::Felt252DictTrait;\n"
"\n"
"#[derive(Destruct)]\n"
"struct A {\n"
"    dict: Felt252Dict<u128>\n"
"}\n"
"\n"
"fn main() {\n"
"    A { dict: Felt252DictTrait::new() }; // No error here\n"
"}\n"
"```"
msgstr ""

#: src/ch03-01-what-is-ownership.md:223
msgid ""
"Now, when `A` goes out of scope, its dictionary will be automatically "
"`squashed`, and the program will compile."
msgstr ""

#: src/ch03-01-what-is-ownership.md:225
msgid "### Copy Array data with Clone"
msgstr ""

#: src/ch03-01-what-is-ownership.md:227
msgid ""
"If we _do_ want to deeply copy the data of an `Array`, we can use a common "
"method called `clone`. We’ll discuss method syntax in Chapter 5, but because "
"methods are a common feature in many\n"
"programming languages, you’ve probably seen them before."
msgstr ""

#: src/ch03-01-what-is-ownership.md:230
msgid "Here’s an example of the `clone` method in action."
msgstr ""

#: src/ch03-01-what-is-ownership.md:232
msgid ""
"> Note: in the following example, we need to import the `Clone` trait from "
"the corelib `clone` module, and its implementation for the array type from "
"the `array` module."
msgstr ""

#: src/ch03-01-what-is-ownership.md:234
msgid ""
"```rust\n"
"use array::ArrayTrait;\n"
"use clone::Clone;\n"
"use array::ArrayTCloneImpl;\n"
"fn main() {\n"
"    let arr1 = ArrayTrait::<u128>::new();\n"
"    let arr2 = arr1.clone();\n"
"}\n"
"```"
msgstr ""

#: src/ch03-01-what-is-ownership.md:244
msgid ""
"> Note: you will need to run `cairo-run` with the `--available-gas=2000000` "
"option to run this example, because it uses a loop and must be ran with a "
"gas limit."
msgstr ""

#: src/ch03-01-what-is-ownership.md:246
msgid ""
"When you see a call to `clone`, you know that some arbitrary code is being\n"
"executed and that code may be expensive. It’s a visual indicator that "
"something\n"
"different is going on."
msgstr ""

#: src/ch03-01-what-is-ownership.md:250
msgid "### Ownership and Functions"
msgstr ""

#: src/ch03-01-what-is-ownership.md:252
msgid ""
"Passing a variable to a function will either move it or copy it. As seen in "
"the Array section, passing an `Array` as a function parameter transfers its "
"ownership; let's see what happens with other types."
msgstr ""

#: src/ch03-01-what-is-ownership.md:254
msgid ""
"Listing 3-3 has an example with some annotations\n"
"showing where variables go into and out of scope."
msgstr ""

#: src/ch03-01-what-is-ownership.md:257
#: src/ch03-01-what-is-ownership.md:299
#: src/ch03-01-what-is-ownership.md:352
msgid "<span class=\"filename\">Filename: src/main.cairo</span>"
msgstr ""

#: src/ch03-01-what-is-ownership.md:259
msgid ""
"```rust,ignore_format\n"
"#[derive(Drop)]\n"
"struct MyStruct{}\n"
"\n"
"fn main() {\n"
"    let my_struct = MyStruct{};  // my_struct comes into scope\n"
"\n"
"    takes_ownership(my_struct);     // my_struct's value moves into the "
"function...\n"
"                                    // ... and so is no longer valid here\n"
"\n"
"    let x = 5;                 // x comes into scope\n"
"\n"
"    makes_copy(x);                  // x would move into the function,\n"
"                                    // but u128 implements Copy, so it is "
"okay to still\n"
"                                    // use x afterward\n"
"\n"
"}                                   // Here, x goes out of scope and is "
"dropped.\n"
"\n"
"\n"
"fn takes_ownership(some_struct: MyStruct) { // some_struct comes into scope\n"
"} // Here, some_struct goes out of scope and `drop` is called.\n"
"\n"
"fn makes_copy(some_uinteger: u128) { // some_uinteger comes into scope\n"
"} // Here, some_integer goes out of scope and is dropped.\n"
"```"
msgstr ""

#: src/ch03-01-what-is-ownership.md:285
msgid ""
"<span class=\"caption\">Listing 3-3: Functions with ownership and scope\n"
"annotated</span>"
msgstr ""

#: src/ch03-01-what-is-ownership.md:288
msgid ""
"If we tried to use `my_struct` after the call to `takes_ownership`, Cairo "
"would throw a\n"
"compile-time error. These static checks protect us from mistakes. Try "
"adding\n"
"code to `main` that uses `my_struct` and `x` to see where you can use them "
"and where\n"
"the ownership rules prevent you from doing so."
msgstr ""

#: src/ch03-01-what-is-ownership.md:293
msgid "### Return Values and Scope"
msgstr ""

#: src/ch03-01-what-is-ownership.md:295
msgid ""
"Returning values can also transfer ownership. Listing 3-4 shows an example "
"of a\n"
"function that returns some value, with similar annotations as those in "
"Listing\n"
"4-3."
msgstr ""

#: src/ch03-01-what-is-ownership.md:301
msgid ""
"```rust,ignore_format\n"
"#[derive(Drop)]\n"
"struct A {}\n"
"\n"
"fn main() {\n"
"    let a1 = gives_ownership();           // gives_ownership moves its "
"return\n"
"                                          // value into a1\n"
"\n"
"    let a2 = A {};                        // a2 comes into scope\n"
"\n"
"    let a3 = takes_and_gives_back(a2);    // a2 is moved into\n"
"                                          // takes_and_gives_back, which "
"also\n"
"                                          // moves its return value into a3\n"
"\n"
"} // Here, a3 goes out of scope and is dropped. a2 was moved, so nothing\n"
"  // happens. a1 goes out of scope and is dropped.\n"
"\n"
"fn gives_ownership() -> A {               // gives_ownership will move its\n"
"                                          // return value into the function\n"
"                                          // that calls it\n"
"\n"
"    let some_a = A {};                    // some_a comes into scope\n"
"\n"
"    some_a                                // some_a is returned and\n"
"                                          // moves ownership to the calling\n"
"                                          // function\n"
"}\n"
"\n"
"// This function takes an instance some_a of A and returns it\n"
"fn takes_and_gives_back(some_a: A) -> A { // some_a comes into\n"
"                                          // scope\n"
"\n"
"    some_a                               // some_a is returned and moves\n"
"                                         // ownership to the calling\n"
"                                         // function\n"
"}\n"
"```"
msgstr ""

#: src/ch03-01-what-is-ownership.md:339
msgid ""
"<span class=\"caption\">Listing 3-4: Transferring ownership of return\n"
"values</span>"
msgstr ""

#: src/ch03-01-what-is-ownership.md:342
msgid ""
"When a variable goes out of scope, its value is dropped, unless ownership of "
"the value has been moved to another variable."
msgstr ""

#: src/ch03-01-what-is-ownership.md:344
msgid ""
"While this works, taking ownership and then returning ownership with every\n"
"function is a bit tedious. What if we want to let a function use a value "
"but\n"
"not take ownership? It’s quite annoying that anything we pass in also needs "
"to\n"
"be passed back if we want to use it again, in addition to any data "
"resulting\n"
"from the body of the function that we might want to return as well."
msgstr ""

#: src/ch03-01-what-is-ownership.md:350
msgid ""
"Cairo does let us return multiple values using a tuple, as shown in Listing "
"3-5."
msgstr ""

#: src/ch03-01-what-is-ownership.md:354
msgid ""
"```rust\n"
"use array::ArrayTrait;\n"
"fn main() {\n"
"    let arr1 = ArrayTrait::<u128>::new();\n"
"\n"
"    let (arr2, len) = calculate_length(arr1);\n"
"}\n"
"\n"
"fn calculate_length(arr: Array<u128>) -> (Array<u128>, usize) {\n"
"    let length = arr.len(); // len() returns the length of an array\n"
"\n"
"    (arr, length)\n"
"}\n"
"```"
msgstr ""

#: src/ch03-01-what-is-ownership.md:369
msgid ""
"<span class=\"caption\">Listing 3-5: Returning ownership of parameters</span>"
msgstr ""

#: src/ch03-01-what-is-ownership.md:371
msgid ""
"But this is too much ceremony and a lot of work for a concept that should "
"be\n"
"common. Luckily for us, Cairo has two features for using a value without\n"
"transferring ownership, called _references_ and _snapshots_."
msgstr ""

#: src/ch03-02-references-and-snapshots.md:1
msgid "## References and Snapshots"
msgstr ""

#: src/ch03-02-references-and-snapshots.md:3
msgid ""
"The issue with the tuple code in Listing 3-5 is that we have to return the\n"
"`Array` to the calling function so we can still use the `Array` after the\n"
"call to `calculate_length`, because the `Array` was moved into\n"
"`calculate_length`."
msgstr ""

#: src/ch03-02-references-and-snapshots.md:8
msgid "### Snapshots"
msgstr ""

#: src/ch03-02-references-and-snapshots.md:10
msgid ""
"Instead, we can provide a _snapshot_ of the `Array` value. In Cairo, a "
"snapshot\n"
"is an immutable view of a value at a certain point in time. In the previous "
"chapter,\n"
"we talked about how Cairo's ownership system prevents us from using a value "
"after\n"
"we've moved it, protecting us from potentially writing twice to the same "
"memory cell when\n"
"appending values to arrays. However, it's not very convenient. Let's see how "
"we can retain ownership\n"
"of the value in the calling function using snapshots."
msgstr ""

#: src/ch03-02-references-and-snapshots.md:17
msgid ""
"Here is how you would define and use a `calculate_length` function that "
"takes a\n"
"snapshot to an array as a parameter instead of taking ownership of the "
"underlying value. In this example,\n"
"the `calculate_length` function returns the length of the array passed as "
"parameter.\n"
"As we're passing it as a snapshot, which is an immutable view of the array, "
"we can be sure that\n"
"the `calculate_length` function will not mutate the array, and ownership of "
"the array is kept in the main function."
msgstr ""

#: src/ch03-02-references-and-snapshots.md:25
msgid ""
"```rust,ignore_format\n"
"use array::ArrayTrait;\n"
"use debug::PrintTrait;\n"
"\n"
"fn main() {\n"
"    let mut arr1 = ArrayTrait::<u128>::new();\n"
"    let first_snapshot = @arr1; // Take a snapshot of `arr1` at this point "
"in time\n"
"    arr1.append(1); // Mutate `arr1` by appending a value\n"
"    let first_length = calculate_length(\n"
"        first_snapshot\n"
"    ); // Calculate the length of the array when the snapshot was taken\n"
"    let second_length = calculate_length(@arr1); // Calculate the current "
"length of the array\n"
"    first_length.print();\n"
"    second_length.print();\n"
"}\n"
"\n"
"fn calculate_length(arr: @Array<u128>) -> usize {\n"
"    arr.len()\n"
"}\n"
"```"
msgstr ""

#: src/ch03-02-references-and-snapshots.md:46
msgid ""
"> Note: It is only possible to call the `len()` method on an array snapshot "
"because it is defined as such in the `ArrayTrait` trait. If you try to call "
"a method that is not defined for snapshots on a snapshot, you will get a "
"compilation error. However, you can call methods expecting a snapshot on "
"non-snapshot types."
msgstr ""

#: src/ch03-02-references-and-snapshots.md:48
msgid "The output of this program is:"
msgstr ""

#: src/ch03-02-references-and-snapshots.md:50
msgid ""
"```console\n"
"[DEBUG]\t                               \t(raw: 0)\n"
"\n"
"[DEBUG]\t                              \t(raw: 1)\n"
"\n"
"Run completed successfully, returning []\n"
"```"
msgstr ""

#: src/ch03-02-references-and-snapshots.md:58
msgid ""
"First, notice that all the tuple code in the variable declaration and the "
"function return value is gone. Second, note\n"
"that we pass `@arr1` into `calculate_length` and, in its definition, we take "
"`@Array<u128>` rather than `Array<u128>`."
msgstr ""

#: src/ch03-02-references-and-snapshots.md:61
msgid "Let’s take a closer look at the function call here:"
msgstr ""

#: src/ch03-02-references-and-snapshots.md:63
msgid ""
"```rust\n"
"# use array::ArrayTrait;\n"
"# use debug::PrintTrait;\n"
"# \n"
"# fn main() {\n"
"#     let mut arr1 = ArrayTrait::<u128>::new();\n"
"#     let first_snapshot = @arr1; // Take a snapshot of `arr1` at this point "
"in time\n"
"#     arr1.append(1); // Mutate `arr1` by appending a value\n"
"#     let first_length = calculate_length(\n"
"#         first_snapshot\n"
"#     ); // Calculate the length of the array when the snapshot was taken\n"
"    let second_length = calculate_length(@arr1); // Calculate the current "
"length of the array\n"
"#     first_length.print();\n"
"#     second_length.print();\n"
"# }\n"
"# \n"
"# fn calculate_length(arr: @Array<u128>) -> usize {\n"
"#     arr.len()\n"
"# }\n"
"```"
msgstr ""

#: src/ch03-02-references-and-snapshots.md:84
msgid ""
"The `@arr1` syntax lets us create a snapshot of the value in `arr1`. Because "
"a snapshot is an immutable view of a value, the value it points to cannot be "
"modified through the snapshot, and the value it refers to will not be "
"dropped once the snapshot stops being used."
msgstr ""

#: src/ch03-02-references-and-snapshots.md:86
msgid ""
"Similarly, the signature of the function uses `@` to indicate that the type "
"of the parameter `arr` is a snapshot. Let’s add some explanatory annotations:"
msgstr ""

#: src/ch03-02-references-and-snapshots.md:88
msgid ""
"```rust\n"
"fn calculate_length(\n"
"    array_snapshot: @Array<u128>\n"
") -> usize { // array_snapshot is a snapshot of an Array\n"
"    array_snapshot.len()\n"
"} // Here, array_snapshot goes out of scope and is dropped.\n"
"// However, because it is only a view of what the original array `arr` "
"contains, the original `arr` can still be used.\n"
"```"
msgstr ""

#: src/ch03-02-references-and-snapshots.md:97
msgid ""
"The scope in which the variable `array_snapshot` is valid is the same as any "
"function parameter’s scope, but the underlying value of the snapshot is not "
"dropped when `array_snapshot` stops being used. When functions have "
"snapshots as parameters instead of the actual values, we won’t need to "
"return the values in order to give back ownership of the original value, "
"because we never had it."
msgstr ""

#: src/ch03-02-references-and-snapshots.md:99
msgid ""
"Snapshots can be converted back into regular values using the `desnap` "
"operator `*`, as long as the value type is copyable (which is not the case "
"for Arrays, as they don't implement `Copy`). In the following example, we "
"want to calculate the area of a rectangle, but we don't want to take "
"ownership of the rectangle in the `calculate_area` function, because we "
"might want to use the rectangle again after the function call. Since our "
"function doesn't mutate the rectangle instance, we can pass the snapshot of "
"the rectangle to the function, and then transform the snapshots back into "
"values using the `desnap` operator `*`."
msgstr ""

#: src/ch03-02-references-and-snapshots.md:101
msgid ""
"The snapshot type is always copyable and droppable, so that you can use it "
"multiple times without worrying about ownership transfers."
msgstr ""

#: src/ch03-02-references-and-snapshots.md:103
msgid ""
"```rust\n"
"use debug::PrintTrait;\n"
"\n"
"#[derive(Copy, Drop)]\n"
"struct Rectangle {\n"
"    height: u64,\n"
"    width: u64,\n"
"}\n"
"\n"
"fn main() {\n"
"    let rec = Rectangle { height: 3, width: 10 };\n"
"    let area = calculate_area(@rec);\n"
"    area.print();\n"
"}\n"
"\n"
"fn calculate_area(rec: @Rectangle) -> u64 {\n"
"    // As rec is a snapshot to a Rectangle, its fields are also snapshots of "
"the fields types.\n"
"    // We need to transform the snapshots back into values using the desnap "
"operator `*`.\n"
"    // This is only possible if the type is copyable, which is the case for "
"u64.\n"
"    // Here, `*` is used for both multiplying the height and width and for "
"desnapping the snapshots.\n"
"    *rec.height * *rec.width\n"
"}\n"
"```"
msgstr ""

#: src/ch03-02-references-and-snapshots.md:127
msgid ""
"But, what happens if we try to modify something we’re passing as snapshot? "
"Try the code in\n"
"Listing 3-6. Spoiler alert: it doesn’t work!"
msgstr ""

#: src/ch03-02-references-and-snapshots.md:132
msgid ""
"```rust,does_not_compile\n"
"// does_not_compile\n"
"#[derive(Copy, Drop)]\n"
"struct Rectangle {\n"
"    height: u64,\n"
"    width: u64,\n"
"}\n"
"\n"
"fn main() {\n"
"    let rec = Rectangle { height: 3, width: 10 };\n"
"    flip(@rec);\n"
"}\n"
"\n"
"fn flip(rec: @Rectangle) {\n"
"    let temp = rec.height;\n"
"    rec.height = rec.width;\n"
"    rec.width = temp;\n"
"}\n"
"```"
msgstr ""

#: src/ch03-02-references-and-snapshots.md:152
msgid ""
"<span class=\"caption\">Listing 3-6: Attempting to modify a snapshot "
"value</span>"
msgstr ""

#: src/ch03-02-references-and-snapshots.md:154
msgid "Here’s the error:"
msgstr ""

#: src/ch03-02-references-and-snapshots.md:156
msgid ""
"```console\n"
"error: Invalid left-hand side of assignment.\n"
" --> ownership.cairo:15:5\n"
"    rec.height = rec.width;\n"
"    ^********^\n"
"```"
msgstr ""

#: src/ch03-02-references-and-snapshots.md:163
msgid "The compiler prevents us from modifying values associated to snapshots."
msgstr ""

#: src/ch03-02-references-and-snapshots.md:165
msgid "### Mutable References"
msgstr ""

#: src/ch03-02-references-and-snapshots.md:167
msgid ""
"We can achieve the behavior we want in Listing 3-6 by using a _mutable "
"reference_ instead of a snapshot. Mutable references are actually mutable "
"values passed to a function that are implicitly returned at the end of the "
"function, returning ownership to the calling context. By doing so, they "
"allow you to mutate the value passed while keeping ownership of it by "
"returning it automatically at the end of the execution.\n"
"In Cairo, a parameter can be passed as _mutable reference_ using the `ref` "
"modifier."
msgstr ""

#: src/ch03-02-references-and-snapshots.md:170
msgid ""
"> **Note**: In Cairo, a parameter can only be passed as _mutable reference_ "
"using the `ref` modifier if the variable is declared as mutable with `mut`."
msgstr ""

#: src/ch03-02-references-and-snapshots.md:172
msgid ""
"In Listing 3-7, we use a mutable reference to modify the value of the "
"`height` and `width` fields of the `Rectangle` instance in the `flip` "
"function."
msgstr ""

#: src/ch03-02-references-and-snapshots.md:174
msgid ""
"```rust\n"
"use debug::PrintTrait;\n"
"#[derive(Copy, Drop)]\n"
"struct Rectangle {\n"
"    height: u64,\n"
"    width: u64,\n"
"}\n"
"\n"
"fn main() {\n"
"    let mut rec = Rectangle { height: 3, width: 10 };\n"
"    flip(ref rec);\n"
"    rec.height.print();\n"
"    rec.width.print();\n"
"}\n"
"\n"
"fn flip(ref rec: Rectangle) {\n"
"    let temp = rec.height;\n"
"    rec.height = rec.width;\n"
"    rec.width = temp;\n"
"}\n"
"```"
msgstr ""

#: src/ch03-02-references-and-snapshots.md:196
msgid ""
"<span class=\"caption\">Listing 3-7: Use of a mutable reference to modify a "
"value</span>"
msgstr ""

#: src/ch03-02-references-and-snapshots.md:198
msgid ""
"First, we change `rec` to be `mut`. Then we pass a mutable reference of "
"`rec` into `flip` with `ref rec`, and update the function signature to "
"accept a mutable reference with `ref rec: Rectangle`. This makes it very "
"clear that the `flip` function will mutate the value of the `Rectangle` "
"instance passed as parameter."
msgstr ""

#: src/ch03-02-references-and-snapshots.md:200
msgid "The output of the program is:"
msgstr ""

#: src/ch03-02-references-and-snapshots.md:202
msgid ""
"```console\n"
"[DEBUG]\n"
"                                (raw: 10)\n"
"\n"
"[DEBUG]\t                        (raw: 3)\n"
"```"
msgstr ""

#: src/ch03-02-references-and-snapshots.md:209
msgid ""
"As expected, the `height` and `width` fields of the `rec` variable have been "
"swapped."
msgstr ""

#: src/ch03-02-references-and-snapshots.md:211
msgid "### Small recap"
msgstr ""

#: src/ch03-02-references-and-snapshots.md:213
msgid ""
"Let’s recap what we’ve discussed about ownership, snapshots, and references:"
msgstr ""

#: src/ch03-02-references-and-snapshots.md:215
msgid ""
"- At any given time, a variable can only have one owner.\n"
"- You can pass a variable by-value, by-snapshot, or by-reference to a "
"function.\n"
"- If you pass-by-value, ownership of the variable is transferred to the "
"function.\n"
"- If you want to keep ownership of the variable and know that your function "
"won’t mutate it, you can pass it as a snapshot with `@`.\n"
"- If you want to keep ownership of the variable and know that your function "
"will mutate it, you can pass it as a mutable reference with `ref`."
msgstr ""

#: src/ch04-00-using-structs-to-structure-related-data.md:1
msgid "# Using Structs to Structure Related Data"
msgstr ""

#: src/ch04-00-using-structs-to-structure-related-data.md:3
msgid ""
"A struct, or structure, is a custom data type that lets you package together "
"and name multiple related values that make up a meaningful group. If you’re "
"familiar with an object-oriented language, a struct is like an object’s data "
"attributes. In this chapter, we’ll compare and contrast tuples with structs "
"to build on what you already know and demonstrate when structs are a better "
"way to group data."
msgstr ""

#: src/ch04-00-using-structs-to-structure-related-data.md:5
msgid ""
"We’ll demonstrate how to define and instantiate structs. We’ll discuss how "
"to define associated functions, especially the kind of associated functions "
"called methods, to specify behavior associated with a struct type. Structs "
"and enums (discussed in the next chapter) are the building blocks for "
"creating new types in your program’s domain to take full advantage of "
"Cairo's compile-time type checking."
msgstr ""

#: src/ch04-01-defining-and-instantiating-structs.md:1
msgid "# Defining and Instantiating Structs"
msgstr ""

#: src/ch04-01-defining-and-instantiating-structs.md:3
msgid ""
"Structs are similar to tuples, discussed in [The Data "
"Types](ch02-02-data-types.md) section, in that both hold multiple related "
"values. Like tuples, the pieces of a struct can be different types. Unlike "
"with tuples, in a struct you’ll name each piece of data so it’s clear what "
"the values mean. Adding these names means that structs are more flexible "
"than tuples: you don’t have to rely on the order of the data to specify or "
"access the values of an instance."
msgstr ""

#: src/ch04-01-defining-and-instantiating-structs.md:5
msgid ""
"To define a struct, we enter the keyword `struct` and name the entire "
"struct. A struct’s name should describe the significance of the pieces of "
"data being grouped together. Then, inside curly brackets, we define the "
"names and types of the pieces of data, which we call fields. For example, "
"Listing 4-1 shows a struct that stores information about a user account."
msgstr ""

#: src/ch04-01-defining-and-instantiating-structs.md:7
#: src/ch04-01-defining-and-instantiating-structs.md:26
#: src/ch04-01-defining-and-instantiating-structs.md:48
#: src/ch04-01-defining-and-instantiating-structs.md:83
#: src/ch04-01-defining-and-instantiating-structs.md:118
msgid "<span class=\"filename\">Filename: structs.cairo</span>"
msgstr ""

#: src/ch04-01-defining-and-instantiating-structs.md:9
msgid ""
"```rust\n"
"#[derive(Copy, Drop)]\n"
"struct User {\n"
"    active: bool,\n"
"    username: felt252,\n"
"    email: felt252,\n"
"    sign_in_count: u64,\n"
"}\n"
"```"
msgstr ""

#: src/ch04-01-defining-and-instantiating-structs.md:19
msgid "<span class=\"caption\">Listing 4-1: A `User` struct definition</span>"
msgstr ""

#: src/ch04-01-defining-and-instantiating-structs.md:21
msgid ""
"To use a struct after we’ve defined it, we create an _instance_ of that "
"struct by specifying concrete values for each of the fields.\n"
"We create an instance by stating the name of the struct and then add curly "
"brackets containing _key: value_ pairs, where the keys are the names of the "
"fields and the values are the data we want to store in those fields. We "
"don’t have to specify the fields in the same order in which we declared them "
"in the struct. In other words, the struct definition is like a general "
"template for the type, and instances fill in that template with particular "
"data to create values of the type."
msgstr ""

#: src/ch04-01-defining-and-instantiating-structs.md:24
msgid "For example, we can declare a particular user as shown in Listing 4-2."
msgstr ""

#: src/ch04-01-defining-and-instantiating-structs.md:28
msgid ""
"```rust\n"
"#[derive(Copy, Drop)]\n"
"struct User {\n"
"    active: bool,\n"
"    username: felt252,\n"
"    email: felt252,\n"
"    sign_in_count: u64,\n"
"}\n"
"fn main() {\n"
"    let user1 = User {\n"
"        active: true, username: 'someusername123', email: "
"'someone@example.com', sign_in_count: 1\n"
"    };\n"
"}\n"
"\n"
"```"
msgstr ""

#: src/ch04-01-defining-and-instantiating-structs.md:44
msgid ""
"<span class=\"caption\">Listing 4-2: Creating an instance of the `User` "
"struct</span>"
msgstr ""

#: src/ch04-01-defining-and-instantiating-structs.md:46
msgid ""
"To get a specific value from a struct, we use dot notation. For example, to "
"access this user’s email address, we use `user1.email`. If the instance is "
"mutable, we can change a value by using the dot notation and assigning into "
"a particular field. Listing 4-3 shows how to change the value in the `email` "
"field of a mutable `User` instance."
msgstr ""

#: src/ch04-01-defining-and-instantiating-structs.md:50
msgid ""
"```rust\n"
"# #[derive(Copy, Drop)]\n"
"# struct User {\n"
"#     active: bool,\n"
"#     username: felt252,\n"
"#     email: felt252,\n"
"#     sign_in_count: u64,\n"
"# }\n"
"fn main() {\n"
"    let mut user1 = User {\n"
"        active: true, username: 'someusername123', email: "
"'someone@example.com', sign_in_count: 1\n"
"    };\n"
"    user1.email = 'anotheremail@example.com';\n"
"}\n"
"# \n"
"# fn build_user(email: felt252, username: felt252) -> User {\n"
"#     User { active: true, username: username, email: email, sign_in_count: "
"1,  }\n"
"# }\n"
"# \n"
"# fn build_user_short(email: felt252, username: felt252) -> User {\n"
"#     User { active: true, username, email, sign_in_count: 1,  }\n"
"# }\n"
"# \n"
"```"
msgstr ""

#: src/ch04-01-defining-and-instantiating-structs.md:75
msgid ""
"<span class=\"caption\">Listing 4-3: Changing the value in the email field "
"of a `User` instance</span>"
msgstr ""

#: src/ch04-01-defining-and-instantiating-structs.md:77
msgid ""
"Note that the entire instance must be mutable; Cairo doesn’t allow us to "
"mark only certain fields as mutable."
msgstr ""

#: src/ch04-01-defining-and-instantiating-structs.md:79
msgid ""
"As with any expression, we can construct a new instance of the struct as the "
"last expression in the function body to implicitly return that new instance."
msgstr ""

#: src/ch04-01-defining-and-instantiating-structs.md:81
msgid ""
"Listing 4-4 shows a `build_user` function that returns a `User` instance "
"with the given email and username. The `active` field gets the value of "
"`true`, and the `sign_in_count` gets a value of `1`."
msgstr ""

#: src/ch04-01-defining-and-instantiating-structs.md:85
msgid ""
"```rust\n"
"# #[derive(Copy, Drop)]\n"
"# struct User {\n"
"#     active: bool,\n"
"#     username: felt252,\n"
"#     email: felt252,\n"
"#     sign_in_count: u64,\n"
"# }\n"
"# fn main() {\n"
"#     let mut user1 = User {\n"
"#         active: true, username: 'someusername123', email: "
"'someone@example.com', sign_in_count: 1\n"
"#     };\n"
"#     user1.email = 'anotheremail@example.com';\n"
"# }\n"
"# \n"
"fn build_user(email: felt252, username: felt252) -> User {\n"
"    User { active: true, username: username, email: email, sign_in_count: 1, "
" }\n"
"}\n"
"# \n"
"# fn build_user_short(email: felt252, username: felt252) -> User {\n"
"#     User { active: true, username, email, sign_in_count: 1,  }\n"
"# }\n"
"# \n"
"```"
msgstr ""

#: src/ch04-01-defining-and-instantiating-structs.md:110
msgid ""
"<span class=\"caption\">Listing 4-4: A `build_user` function that takes an "
"email and username and returns a `User` instance</span>"
msgstr ""

#: src/ch04-01-defining-and-instantiating-structs.md:112
msgid ""
"It makes sense to name the function parameters with the same name as the "
"struct fields, but having to repeat the `email` and `username` field names "
"and variables is a bit tedious. If the struct had more fields, repeating "
"each name would get even more annoying. Luckily, there’s a convenient "
"shorthand!"
msgstr ""

#: src/ch04-01-defining-and-instantiating-structs.md:114
msgid "## Using the Field Init Shorthand"
msgstr ""

#: src/ch04-01-defining-and-instantiating-structs.md:116
msgid ""
"Because the parameter names and the struct field names are exactly the same "
"in Listing 4-4, we can use the field init shorthand syntax to rewrite "
"`build_user` so it behaves exactly the same but doesn’t have the repetition "
"of `username` and `email`, as shown in Listing 4-5."
msgstr ""

#: src/ch04-01-defining-and-instantiating-structs.md:120
msgid ""
"```rust\n"
"# #[derive(Copy, Drop)]\n"
"# struct User {\n"
"#     active: bool,\n"
"#     username: felt252,\n"
"#     email: felt252,\n"
"#     sign_in_count: u64,\n"
"# }\n"
"# fn main() {\n"
"#     let mut user1 = User {\n"
"#         active: true, username: 'someusername123', email: "
"'someone@example.com', sign_in_count: 1\n"
"#     };\n"
"#     user1.email = 'anotheremail@example.com';\n"
"# }\n"
"# \n"
"# fn build_user(email: felt252, username: felt252) -> User {\n"
"#     User { active: true, username: username, email: email, sign_in_count: "
"1,  }\n"
"# }\n"
"# \n"
"fn build_user_short(email: felt252, username: felt252) -> User {\n"
"    User { active: true, username, email, sign_in_count: 1,  }\n"
"}\n"
"# \n"
"```"
msgstr ""

#: src/ch04-01-defining-and-instantiating-structs.md:145
msgid ""
"<span class=\"caption\">Listing 4-5: A `build_user` function that uses field "
"init shorthand because the `username` and `email` parameters have the same "
"name as struct fields</span>"
msgstr ""

#: src/ch04-01-defining-and-instantiating-structs.md:147
msgid ""
"Here, we’re creating a new instance of the `User` struct, which has a field "
"named `email`. We want to set the `email` field’s value to the value in the "
"`email` parameter of the `build_user` function. Because the `email` field "
"and the `email` parameter have the same name, we only need to write `email` "
"rather than `email: email`."
msgstr ""

#: src/ch04-02-an-example-program-using-structs.md:1
msgid "# An Example Program Using Structs"
msgstr ""

#: src/ch04-02-an-example-program-using-structs.md:3
msgid ""
"To understand when we might want to use structs, let’s write a program that "
"calculates the area of a rectangle. We’ll start by using single variables, "
"and then refactor the program until we’re using structs instead."
msgstr ""

#: src/ch04-02-an-example-program-using-structs.md:5
msgid ""
"Let’s make a new project with Scarb called _rectangles_ that will take the "
"width and height of a rectangle specified in pixels and calculate the area "
"of the rectangle. Listing 4-6 shows a short program with one way of doing "
"exactly that in our project’s _src/lib.cairo_."
msgstr ""

#: src/ch04-02-an-example-program-using-structs.md:9
msgid ""
"```rust\n"
"use debug::PrintTrait;\n"
"fn main() {\n"
"    let width1 = 30;\n"
"    let height1 = 10;\n"
"    let area = area(width1, height1);\n"
"    area.print();\n"
"}\n"
"\n"
"fn area(width: u64, height: u64) -> u64 {\n"
"    width * height\n"
"}\n"
"```"
msgstr ""

#: src/ch04-02-an-example-program-using-structs.md:23
msgid ""
"<span class=\"caption\">Listing 4-6: Calculating the area of a rectangle "
"specified by separate width and height variables</span>"
msgstr ""

#: src/ch04-02-an-example-program-using-structs.md:25
msgid "Now run the program with `cairo-run src/lib.cairo`:"
msgstr ""

#: src/ch04-02-an-example-program-using-structs.md:27
msgid ""
"```bash\n"
"$ cairo-run src/lib.cairo\n"
"[DEBUG] ,                               (raw: 300)\n"
"\n"
"Run completed successfully, returning []\n"
"```"
msgstr ""

#: src/ch04-02-an-example-program-using-structs.md:34
msgid ""
"This code succeeds in figuring out the area of the rectangle by calling the "
"`area` function with each dimension, but we can do more to make this code "
"clear and readable."
msgstr ""

#: src/ch04-02-an-example-program-using-structs.md:36
msgid "The issue with this code is evident in the signature of `area`:"
msgstr ""

#: src/ch04-02-an-example-program-using-structs.md:38
msgid ""
"```rust\n"
"fn area(width: u64, height: u64) -> u64 {\n"
"```"
msgstr ""

#: src/ch04-02-an-example-program-using-structs.md:42
msgid ""
"The `area` function is supposed to calculate the area of one rectangle, but "
"the function we wrote has two parameters, and it’s not clear anywhere in our "
"program that the parameters are related. It would be more readable and more "
"manageable to group width and height together. We’ve already discussed one "
"way we might do that in [Chapter 3](ch02-02-data-types.html#the-tuple-type): "
"using tuples."
msgstr ""

#: src/ch04-02-an-example-program-using-structs.md:44
msgid "## Refactoring with Tuples"
msgstr ""

#: src/ch04-02-an-example-program-using-structs.md:46
msgid "Listing 4-7 shows another version of our program that uses tuples."
msgstr ""

#: src/ch04-02-an-example-program-using-structs.md:50
msgid ""
"```rust\n"
"use debug::PrintTrait;\n"
"fn main() {\n"
"    let rectangle = (30, 10);\n"
"    let area = area(rectangle);\n"
"    area.print(); // print out the area\n"
"}\n"
"\n"
"fn area(dimension: (u64, u64)) -> u64 {\n"
"    let (x, y) = dimension;\n"
"    x * y\n"
"}\n"
"```"
msgstr ""

#: src/ch04-02-an-example-program-using-structs.md:64
msgid ""
"<span class=\"caption\">Listing 4-7: Specifying the width and height of the "
"rectangle with a tuple</span>"
msgstr ""

#: src/ch04-02-an-example-program-using-structs.md:66
msgid ""
"In one way, this program is better. Tuples let us add a bit of structure, "
"and we’re now passing just one argument. But in another way, this version is "
"less clear: tuples don’t name their elements, so we have to index into the "
"parts of the tuple, making our calculation less obvious."
msgstr ""

#: src/ch04-02-an-example-program-using-structs.md:68
msgid ""
"Mixing up the width and height wouldn’t matter for the area calculation, but "
"if we want to calculate the difference, it would matter! We would have to "
"keep in mind that `width` is the tuple index `0` and `height` is the tuple "
"index `1`. This would be even harder for someone else to figure out and keep "
"in mind if they were to use our code. Because we haven’t conveyed the "
"meaning of our data in our code, it’s now easier to introduce errors."
msgstr ""

#: src/ch04-02-an-example-program-using-structs.md:70
msgid "## Refactoring with Structs: Adding More Meaning"
msgstr ""

#: src/ch04-02-an-example-program-using-structs.md:72
msgid ""
"We use structs to add meaning by labeling the data. We can transform the "
"tuple we’re using into a struct with a name for the whole as well as names "
"for the parts."
msgstr ""

#: src/ch04-02-an-example-program-using-structs.md:76
msgid ""
"```rust,ignore_format\n"
"use debug::PrintTrait;\n"
"\n"
"struct Rectangle {\n"
"    width: u64,\n"
"    height: u64,\n"
"}\n"
"\n"
"fn main() {\n"
"    let rectangle = Rectangle { width: 30, height: 10,  };\n"
"    let area = area(rectangle);\n"
"    area.print(); // print out the area\n"
"}\n"
"\n"
"fn area(rectangle: Rectangle) -> u64 {\n"
"    rectangle.width * rectangle.height\n"
"}\n"
"```"
msgstr ""

#: src/ch04-02-an-example-program-using-structs.md:95
msgid "<span class=\"caption\">Listing 4-8: Defining a `Rectangle` struct</span>"
msgstr ""

#: src/ch04-02-an-example-program-using-structs.md:97
msgid ""
"Here we’ve defined a struct and named it `Rectangle`. Inside the curly "
"brackets, we defined the fields as `width` and `height`, both of which have "
"type `u64`. Then, in `main`, we created a particular instance of `Rectangle` "
"that has a width of `30` and a height of `10`. Our `area` function is now "
"defined with one parameter, which we’ve named `rectangle` which is of type "
"`Rectangle` struct. We can then access the fields of the instance with dot "
"notation, and it gives descriptive names to the values rather than using the "
"tuple index values of `0` and `1`."
msgstr ""

#: src/ch04-02-an-example-program-using-structs.md:99
msgid "## Adding Useful Functionality with Trait"
msgstr ""

#: src/ch04-02-an-example-program-using-structs.md:101
msgid ""
"It’d be useful to be able to print an instance of `Rectangle` while we’re "
"debugging our program and see the values for all its fields. Listing 4-9 "
"tries using the `print` as we have used in previous chapters. This won’t "
"work."
msgstr ""

#: src/ch04-02-an-example-program-using-structs.md:105
msgid ""
"```rust\n"
"use debug::PrintTrait;\n"
"\n"
"struct Rectangle {\n"
"    width: u64,\n"
"    height: u64,\n"
"}\n"
"\n"
"fn main() {\n"
"    let rectangle = Rectangle { width: 30, height: 10,  };\n"
"    rectangle.print();\n"
"}\n"
"```"
msgstr ""

#: src/ch04-02-an-example-program-using-structs.md:119
msgid ""
"<span class=\"caption\">Listing 4-9: Attempting to print a `Rectangle` "
"instance</span>"
msgstr ""

#: src/ch04-02-an-example-program-using-structs.md:121
msgid "When we compile this code, we get an error with this message:"
msgstr ""

#: src/ch04-02-an-example-program-using-structs.md:123
msgid ""
"```bash\n"
"$ cairo-compile src/lib.cairo\n"
"error: Method `print` not found on type \"../src::Rectangle\". Did you "
"import the correct trait and impl?\n"
" --> lib.cairo:16:15\n"
"    rectangle.print();\n"
"              ^***^\n"
"\n"
"Error: Compilation failed.\n"
"```"
msgstr ""

#: src/ch04-02-an-example-program-using-structs.md:133
msgid ""
"The `print` trait is implemented for many data types, but not for the "
"`Rectangle` struct. We can fix this by implementing the `PrintTrait` trait "
"on `Rectangle` as shown in Listing 4-10.\n"
"To learn more about traits, see [Traits in "
"Cairo](ch07-02-traits-in-cairo.md)."
msgstr ""

#: src/ch04-02-an-example-program-using-structs.md:138
msgid ""
"```rust,ignore_format\n"
"use debug::PrintTrait;\n"
"\n"
"struct Rectangle {\n"
"    width: u64,\n"
"    height: u64,\n"
"}\n"
"\n"
"fn main() {\n"
"    let rectangle = Rectangle { width: 30, height: 10,  };\n"
"    rectangle.print();\n"
"}\n"
"\n"
"impl RectanglePrintImpl of PrintTrait<Rectangle> {\n"
"    fn print(self: Rectangle) {\n"
"        self.width.print();\n"
"        self.height.print();\n"
"    }\n"
"}\n"
"```"
msgstr ""

#: src/ch04-02-an-example-program-using-structs.md:159
msgid ""
"<span class=\"caption\">Listing 4-10: Implementing the `PrintTrait` trait on "
"`Rectangle`</span>"
msgstr ""

#: src/ch04-02-an-example-program-using-structs.md:161
msgid ""
"Nice! It’s not the prettiest output, but it shows the values of all the "
"fields for this instance, which would definitely help during debugging."
msgstr ""

#: src/ch04-03-method-syntax.md:1
msgid "## Method Syntax"
msgstr ""

#: src/ch04-03-method-syntax.md:3
msgid ""
"_Methods_ are similar to functions: we declare them with the `fn` keyword "
"and a\n"
"name, they can have parameters and a return value, and they contain some "
"code\n"
"that’s run when the method is called from somewhere else. Unlike functions,\n"
"methods are defined within the context of a type and their first parameter "
"is\n"
"always `self`, which represents the instance of the type the method is "
"being\n"
"called on. For those familiar with Rust, Cairo's approach might be "
"confusing,\n"
"as methods cannot be defined directly on types. Instead, you must define a "
"trait\n"
"and an implementation associated with the type for which the method is "
"intended."
msgstr ""

#: src/ch04-03-method-syntax.md:12
msgid "### Defining Methods"
msgstr ""

#: src/ch04-03-method-syntax.md:14
msgid ""
"Let’s change the `area` function that has a `Rectangle` instance as a "
"parameter\n"
"and instead make an `area` method defined on the `RectangleTrait` trait, as "
"shown\n"
"in Listing 4-13."
msgstr ""

#: src/ch04-03-method-syntax.md:20
msgid ""
"```rust\n"
"use debug::PrintTrait;\n"
"#[derive(Copy, Drop)]\n"
"struct Rectangle {\n"
"    width: u64,\n"
"    height: u64,\n"
"}\n"
"\n"
"trait RectangleTrait {\n"
"    fn area(self: @Rectangle) -> u64;\n"
"}\n"
"\n"
"impl RectangleImpl of RectangleTrait {\n"
"    fn area(self: @Rectangle) -> u64 {\n"
"        (*self.width) * (*self.height)\n"
"    }\n"
"}\n"
"\n"
"fn main() {\n"
"    let rect1 = Rectangle { width: 30, height: 50,  };\n"
"\n"
"    rect1.area().print();\n"
"}\n"
"```"
msgstr ""

#: src/ch04-03-method-syntax.md:45
msgid ""
"<span class=\"caption\">Listing 4-13: Defining an `area` method to use on "
"the\n"
"`Rectangle` </span>"
msgstr ""

#: src/ch04-03-method-syntax.md:48
msgid ""
"To define the function within the context of `Rectangle`, we start by "
"defining a `trait`\n"
"block with the signature of the method that we want to implement. Traits are "
"not linked to\n"
"a specific type; only the `self` parameter of the method defines which type "
"it can be used\n"
"with. Then, we define an `impl` (implementation) block for `RectangleTrait`, "
"that defines\n"
"the behavior of the methods implemented. Everything within this `impl` block "
"will be\n"
"associated with the type of the `self` parameter of the method called. While "
"it is technically\n"
"possible to define methods for multiple types within the same `impl` block, "
"it is not\n"
"a recommended practice, as it can lead to confusion. We recommend that the "
"type of the `self` parameter\n"
"stays consistent within the same `impl` block.\n"
"Then we move the `area` function within the `impl` curly brackets and change "
"the first (and in this case, only)\n"
"parameter to be `self` in the signature and everywhere within the body. In\n"
"`main`, where we called the `area` function and passed `rect1` as an "
"argument,\n"
"we can instead use the _method syntax_ to call the `area` method on our "
"`Rectangle`\n"
"instance. The method syntax goes after an instance: we add a dot followed "
"by\n"
"the method name, parentheses, and any arguments."
msgstr ""

#: src/ch04-03-method-syntax.md:64
msgid ""
"Methods must have a parameter named `self` of the type they will be applied "
"to for their first parameter.\n"
"Note that we used the `@` snapshot operator in front of the `Rectangle` type "
"in the function signature.\n"
"By doing so, we indicate that this method takes an immutable snapshot of the "
"`Rectangle` instance, which is\n"
"automatically created by the compiler when passing the instance to the "
"method.\n"
"Methods can take ownership of `self`, use `self` with snapshots as we’ve "
"done here, or use a mutable reference to `self`\n"
"using the `ref self: T` syntax."
msgstr ""

#: src/ch04-03-method-syntax.md:71
msgid ""
"We chose `self: @Rectangle` here for the same reason we used `@Rectangle` in "
"the function\n"
"version: we don’t want to take ownership, and we just want to read the data "
"in\n"
"the struct, not write to it. If we wanted to change the instance that we’ve\n"
"called the method on as part of what the method does, we’d use `ref self: "
"Rectangle` as\n"
"the first parameter. Having a method that takes ownership of the instance "
"by\n"
"using just `self` as the first parameter is rare; this technique is usually\n"
"used when the method transforms `self` into something else and you want to\n"
"prevent the caller from using the original instance after the transformation."
msgstr ""

#: src/ch04-03-method-syntax.md:80
msgid ""
"Observe the use of the desnap operator `*` within the area method when "
"accessing the struct's members.\n"
"This is necessary because the struct is passed as a snapshot, and all of its "
"field values are of type `@T`,\n"
"requiring them to be desnapped in order to manipulate them."
msgstr ""

#: src/ch04-03-method-syntax.md:84
msgid ""
"The main reason for using methods instead of functions is for organization "
"and code clarity. We’ve put all the things we can do with an instance of a "
"type in one combination of `trait` & `impl` blocks, rather than making "
"future users\n"
"of our code search for capabilities of `Rectangle` in various places in the\n"
"library we provide. However, we can define multiple combinations of `trait` "
"& `impl` blocks for the same type at different places, which can be useful "
"for a more granular code organization. For example, you could implement\n"
"the `Add` trait for your type in one `impl` block, and the `Sub` trait in "
"another block."
msgstr ""

#: src/ch04-03-method-syntax.md:89
msgid ""
"Note that we can choose to give a method the same name as one of the "
"struct’s\n"
"fields. For example, we can define a method on `Rectangle` that is also "
"named\n"
"`width`:"
msgstr ""

#: src/ch04-03-method-syntax.md:95
msgid ""
"```rust\n"
"use debug::PrintTrait;\n"
"#[derive(Copy, Drop)]\n"
"struct Rectangle {\n"
"    width: u64,\n"
"    height: u64,\n"
"}\n"
"\n"
"trait RectangleTrait {\n"
"    fn width(self: @Rectangle) -> bool;\n"
"}\n"
"\n"
"impl RectangleImpl of RectangleTrait {\n"
"    fn width(self: @Rectangle) -> bool {\n"
"        (*self.width) > 0\n"
"    }\n"
"}\n"
"\n"
"fn main() {\n"
"    let rect1 = Rectangle { width: 30, height: 50,  };\n"
"    rect1.width().print();\n"
"}\n"
"```"
msgstr ""

#: src/ch04-03-method-syntax.md:119
msgid ""
"Here, we’re choosing to make the `width` method return `true` if the value "
"in\n"
"the instance’s `width` field is greater than `0` and `false` if the value "
"is\n"
"`0`: we can use a field within a method of the same name for any purpose. "
"In\n"
"`main`, when we follow `rect1.width` with parentheses, Cairo knows we mean "
"the\n"
"method `width`. When we don’t use parentheses, Cairo knows we mean the "
"field\n"
"`width`."
msgstr ""

#: src/ch04-03-method-syntax.md:126
msgid "### Methods with More Parameters"
msgstr ""

#: src/ch04-03-method-syntax.md:128
msgid ""
"Let’s practice using methods by implementing a second method on the "
"`Rectangle`\n"
"struct. This time we want an instance of `Rectangle` to take another "
"instance\n"
"of `Rectangle` and return `true` if the second `Rectangle` can fit "
"completely\n"
"within `self` (the first `Rectangle`); otherwise, it should return `false`.\n"
"That is, once we’ve defined the `can_hold` method, we want to be able to "
"write\n"
"the program shown in Listing 4-14."
msgstr ""

#: src/ch04-03-method-syntax.md:137
msgid ""
"```rust,does_not_compile\n"
"use debug::PrintTrait;\n"
"#[derive(Copy, Drop)]\n"
"struct Rectangle {\n"
"    width: u64,\n"
"    height: u64,\n"
"}\n"
"\n"
"fn main() {\n"
"    let rect1 = Rectangle { width: 30, height: 50,  };\n"
"    let rect2 = Rectangle { width: 10, height: 40,  };\n"
"    let rect3 = Rectangle { width: 60, height: 45,  };\n"
"\n"
"    'Can rect1 hold rect2?'.print();\n"
"    rect1.can_hold(@rect2).print();\n"
"\n"
"    'Can rect1 hold rect3?'.print();\n"
"    rect1.can_hold(@rect3).print();\n"
"}\n"
"```"
msgstr ""

#: src/ch04-03-method-syntax.md:158
msgid ""
"<span class=\"caption\">Listing 4-14: Using the as-yet-unwritten `can_hold`\n"
"method</span>"
msgstr ""

#: src/ch04-03-method-syntax.md:161
msgid ""
"The expected output would look like the following because both dimensions "
"of\n"
"`rect2` are smaller than the dimensions of `rect1`, but `rect3` is wider "
"than\n"
"`rect1`:"
msgstr ""

#: src/ch04-03-method-syntax.md:165
msgid ""
"```text\n"
"❯ cairo-run src/lib.cairo\n"
"[DEBUG]\tCan rec1 hold rect2?           \t(raw: "
"384675147322001379018464490539350216396261044799)\n"
"\n"
"[DEBUG]\ttrue                           \t(raw: 1953658213)\n"
"\n"
"[DEBUG]\tCan rect1 hold rect3?          \t(raw: "
"384675147322001384331925548502381811111693612095)\n"
"\n"
"[DEBUG]\tfalse                          \t(raw: 439721161573)\n"
"\n"
"```"
msgstr ""

#: src/ch04-03-method-syntax.md:177
msgid ""
"We know we want to define a method, so it will be within the `trait "
"RectangleTrait`\n"
"and `impl RectangleImpl of RectangleTrait` blocks.\n"
"The method name will be `can_hold`, and it will take a snapshot\n"
"of another `Rectangle` as a parameter. We can tell what the type of the\n"
"parameter will be by looking at the code that calls the method:\n"
"`rect1.can_hold(@rect2)` passes in `@rect2`, which is a snapshot to\n"
"`rect2`, an instance of `Rectangle`. This makes sense because we only need "
"to\n"
"read `rect2` (rather than write, which would mean we’d need a mutable "
"borrow),\n"
"and we want `main` to retain ownership of `rect2` so we can use it again "
"after\n"
"calling the `can_hold` method. The return value of `can_hold` will be a\n"
"Boolean, and the implementation will check whether the width and height of\n"
"`self` are greater than the width and height of the other `Rectangle`,\n"
"respectively. Let’s add the new `can_hold` method to the `trait` and `impl` "
"blocks from\n"
"Listing 4-13, shown in Listing 4-15."
msgstr ""

#: src/ch04-03-method-syntax.md:194
#: src/ch08-01-how-to-write-tests.md:134
msgid ""
"```rust\n"
"trait RectangleTrait {\n"
"    fn area(self: @Rectangle) -> u64;\n"
"    fn can_hold(self: @Rectangle, other: @Rectangle) -> bool;\n"
"}\n"
"\n"
"impl RectangleImpl of RectangleTrait {\n"
"    fn area(self: @Rectangle) -> u64 {\n"
"        *self.width * *self.height\n"
"    }\n"
"\n"
"    fn can_hold(self: @Rectangle, other: @Rectangle) -> bool {\n"
"        *self.width > *other.width & *self.height > *other.height\n"
"    }\n"
"}\n"
"```"
msgstr ""

#: src/ch04-03-method-syntax.md:211
msgid ""
"<span class=\"caption\">Listing 4-15: Implementing the `can_hold` method on\n"
"`Rectangle` that takes another `Rectangle` instance as a parameter</span>"
msgstr ""

#: src/ch04-03-method-syntax.md:214
msgid ""
"When we run this code with the `main` function in Listing 4-14, we’ll get "
"our\n"
"desired output. Methods can take multiple parameters that we add to the\n"
"signature after the `self` parameter, and those parameters work just like\n"
"parameters in functions."
msgstr ""

#: src/ch04-03-method-syntax.md:219
msgid "### Accessing implementation functions"
msgstr ""

#: src/ch04-03-method-syntax.md:221
msgid ""
"All functions defined within a `trait` and `impl` block can be directly "
"addressed\n"
"using the `::` operator on the implementation name.\n"
"Functions in traits that aren’t methods are often used for constructors "
"that\n"
"will return a new instance of the struct. These are often called `new`, but\n"
"`new` isn’t a special name and isn’t built into the language. For example, "
"we\n"
"could choose to provide an associated function named `square` that would "
"have\n"
"one dimension parameter and use that as both width and height, thus making "
"it\n"
"easier to create a square `Rectangle` rather than having to specify the "
"same\n"
"value twice:"
msgstr ""

#: src/ch04-03-method-syntax.md:233
msgid ""
"```rust\n"
"trait RectangleTrait {\n"
"    fn square(size: u64) -> Rectangle;\n"
"}\n"
"\n"
"impl RectangleImpl of RectangleTrait {\n"
"    fn square(size: u64) -> Rectangle {\n"
"        Rectangle { width: size, height: size }\n"
"    }\n"
"}\n"
"```"
msgstr ""

#: src/ch04-03-method-syntax.md:245
msgid ""
"To call this function, we use the `::` syntax with the implementation name;\n"
"`let square = RectangleImpl::square(10);` is an example. This function is "
"namespaced by\n"
"the implementation; the `::` syntax is used for both trait functions and\n"
"namespaces created by modules. We’ll discuss modules in [Chapter "
"7][modules]<!-- ignore -->."
msgstr ""

#: src/ch04-03-method-syntax.md:250
msgid ""
"> Note: It is also possible to call this function using the trait name, with "
"`RectangleTrait::square(10)`."
msgstr ""

#: src/ch04-03-method-syntax.md:252
msgid "### Multiple `impl` Blocks"
msgstr ""

#: src/ch04-03-method-syntax.md:254
msgid ""
"Each struct is allowed to have multiple `trait` and `impl` blocks. For "
"example, Listing\n"
"5-15 is equivalent to the code shown in Listing 4-16, which has each method "
"in\n"
"its own `trait` and `impl` blocks."
msgstr ""

#: src/ch04-03-method-syntax.md:258
msgid ""
"```rust\n"
"trait RectangleCalc {\n"
"    fn area(self: @Rectangle) -> u64;\n"
"}\n"
"impl RectangleCalcImpl of RectangleCalc {\n"
"    fn area(self: @Rectangle) -> u64 {\n"
"        (*self.width) * (*self.height)\n"
"    }\n"
"}\n"
"\n"
"trait RectangleCmp {\n"
"    fn can_hold(self: @Rectangle, other: @Rectangle) -> bool;\n"
"}\n"
"\n"
"impl RectangleCmpImpl of RectangleCmp {\n"
"    fn can_hold(self: @Rectangle, other: @Rectangle) -> bool {\n"
"        *self.width > *other.width & *self.height > *other.height\n"
"    }\n"
"}\n"
"```"
msgstr ""

#: src/ch04-03-method-syntax.md:279
msgid ""
"<span class=\"caption\">Listing 4-16: Rewriting Listing 4-15 using multiple "
"`impl`\n"
"blocks</span>"
msgstr ""

#: src/ch04-03-method-syntax.md:282
msgid ""
"There’s no reason to separate these methods into multiple `trait` and `impl` "
"blocks here,\n"
"but this is valid syntax. We’ll see a case in which multiple blocks are\n"
"useful in [Chapter 7](ch07-00-generic-types-and-traits.md), where we discuss "
"generic types and traits."
msgstr ""

#: src/ch04-03-method-syntax.md:288
msgid ""
"Structs let you create custom types that are meaningful for your domain. By\n"
"using structs, you can keep associated pieces of data connected to each "
"other\n"
"and name each piece to make your code clear. In `trait` and `impl` blocks, "
"you can define\n"
"methods, which are functions associated to a type and let you specify the "
"behavior that instances of your\n"
"type have."
msgstr ""

#: src/ch04-03-method-syntax.md:294
msgid ""
"But structs aren’t the only way you can create custom types: let’s turn to\n"
"Cairo’s enum feature to add another tool to your toolbox."
msgstr ""

#: src/ch05-00-enums-and-pattern-matching.md:1
msgid "# Enums and Pattern Matching"
msgstr ""

#: src/ch05-01-enums.md:1
msgid "# Enums"
msgstr ""

#: src/ch05-01-enums.md:3
msgid ""
"Enums, short for \"enumerations,\" are a way to define a custom data type "
"that consists of a fixed set of named values, called _variants_. Enums are "
"useful for representing a collection of related values where each value is "
"distinct and has a specific meaning."
msgstr ""

#: src/ch05-01-enums.md:5
msgid "## Enum Variants and Values"
msgstr ""

#: src/ch05-01-enums.md:7
msgid "Here's a simple example of an enum:"
msgstr ""

#: src/ch05-01-enums.md:9
msgid ""
"```rust\n"
"#[derive(Drop)]\n"
"enum Direction {\n"
"    North: (),\n"
"    East: (),\n"
"    South: (),\n"
"    West: (),\n"
"}\n"
"```"
msgstr ""

#: src/ch05-01-enums.md:19
msgid ""
"Unlike other languages like Rust, every variant has a type. In this example, "
"we've defined an enum called `Direction` with four variants: `North`, "
"`East`, `South`, and `West`. The naming convention is to use PascalCase for "
"enum variants. Each variant represents a distinct value of the Direction "
"type and is associated with a unit type `()`. One variant can be "
"instantiated using this syntax:"
msgstr ""

#: src/ch05-01-enums.md:21
msgid ""
"```rust\n"
"# #[derive(Drop)]\n"
"# enum Direction {\n"
"#     North: (),\n"
"#     East: (),\n"
"#     South: (),\n"
"#     West: (),\n"
"# }\n"
"# \n"
"# fn main() {\n"
"    let direction = Direction::North(());\n"
"# }\n"
"# \n"
"# \n"
"```"
msgstr ""

#: src/ch05-01-enums.md:37
msgid ""
"It's easy to write code that acts differently depending on the variant of an "
"enum instance, in this example to run specific code according to a "
"Direction. You can learn more about it on [The Match Control Flow Construct "
"page](ch05-02-the-match-control-flow-construct.md)."
msgstr ""

#: src/ch05-01-enums.md:39
msgid "## Enums Combined with Custom Types"
msgstr ""

#: src/ch05-01-enums.md:41
msgid ""
"Enums can also be used to store more interesting data associated with each "
"variant. For example:"
msgstr ""

#: src/ch05-01-enums.md:43
msgid ""
"```rust\n"
"#[derive(Drop)]\n"
"enum Message {\n"
"    Quit: (),\n"
"    Echo: felt252,\n"
"    Move: (u128, u128),\n"
"}\n"
"```"
msgstr ""

#: src/ch05-01-enums.md:52
msgid ""
"In this example, the `Message` enum has three variants: `Quit`, `Echo` and "
"`Move`, all with different types:"
msgstr ""

#: src/ch05-01-enums.md:54
msgid ""
"- `Quit` is the unit type - it has no data associated with it at all.\n"
"- `Echo` is a single felt.\n"
"- `Move` is a tuple of two u128 values."
msgstr ""

#: src/ch05-01-enums.md:58
msgid ""
"You could even use a Struct or another Enum you defined inside one of your "
"Enum variants."
msgstr ""

#: src/ch05-01-enums.md:60
msgid "## Trait Implementations for Enums"
msgstr ""

#: src/ch05-01-enums.md:62
msgid ""
"In Cairo, you can define traits and implement them for your custom enums. "
"This allows you to define methods and behaviors associated with the enum. "
"Here's an example of defining a trait and implementing it for the previous "
"`Message` enum:"
msgstr ""

#: src/ch05-01-enums.md:64
msgid ""
"```rs\n"
"trait Processing {\n"
"    fn process(self: Message);\n"
"}\n"
"\n"
"impl ProcessingImpl of Processing {\n"
"    fn process(self: Message) {\n"
"        match self {\n"
"            Message::Quit(()) => {\n"
"                'quitting'.print();\n"
"            },\n"
"            Message::Echo(value) => {\n"
"                value.print();\n"
"            },\n"
"            Message::Move((x, y)) => {\n"
"                'moving'.print();\n"
"            },\n"
"        }\n"
"    }\n"
"}\n"
"```"
msgstr ""

#: src/ch05-01-enums.md:86
msgid ""
"In this example, we implemented the `Processing` trait for `Message`. Here "
"is how it could be used to process a Quit message:"
msgstr ""

#: src/ch05-01-enums.md:88
msgid ""
"```rust\n"
"# use debug::PrintTrait;\n"
"# #[derive(Drop)]\n"
"# enum Message {\n"
"#     Quit: (),\n"
"#     Echo: felt252,\n"
"#     Move: (u128, u128),\n"
"# }\n"
"# \n"
"# trait Processing {\n"
"#     fn process(self: Message);\n"
"# }\n"
"# \n"
"# impl ProcessingImpl of Processing {\n"
"#     fn process(self: Message) {\n"
"#         match self {\n"
"#             Message::Quit(()) => {\n"
"#                 'quitting'.print();\n"
"#             },\n"
"#             Message::Echo(value) => {\n"
"#                 value.print();\n"
"#             },\n"
"#             Message::Move((x, y)) => {\n"
"#                 'moving'.print();\n"
"#             },\n"
"#         }\n"
"#     }\n"
"# }\n"
"# fn main() {\n"
"    let msg: Message = Message::Quit(());\n"
"    msg.process();\n"
"# }\n"
"# \n"
"# \n"
"```"
msgstr ""

#: src/ch05-01-enums.md:124
msgid "Running this code would print `quitting`."
msgstr ""

#: src/ch05-01-enums.md:126
msgid "## The Option Enum and Its Advantages"
msgstr ""

#: src/ch05-01-enums.md:128
msgid ""
"The Option enum is a standard Cairo enum that represents the concept of an "
"optional value. It has two variants: `Some: T` and `None: ()`. `Some: T ` "
"indicates that there's a value of type `T`, while `None` represents the "
"absence of a value."
msgstr ""

#: src/ch05-01-enums.md:130
#: src/ch05-02-the-match-control-flow-construct.md:136
#: src/ch07-01-generic-data-types.md:174
msgid ""
"```rust\n"
"enum Option<T> {\n"
"    Some: T,\n"
"    None: (),\n"
"}\n"
"```"
msgstr ""

#: src/ch05-01-enums.md:137
msgid ""
"The `Option` enum is helpful because it allows you to explicitly represent "
"the possibility of a value being absent, making your code more expressive "
"and easier to reason about. Using `Option` can also help prevent bugs caused "
"by using uninitialized or unexpected `null` values."
msgstr ""

#: src/ch05-01-enums.md:139
msgid ""
"To give you an example, here is a function which returns the index of the "
"first element of an array with a given value, or None if the element is not "
"present."
msgstr ""

#: src/ch05-01-enums.md:141
msgid "We are demonstrating two approaches for the above function:"
msgstr ""

#: src/ch05-01-enums.md:143
msgid ""
"- Recursive Approach `find_value_recursive`\n"
"- Iterative Approach `find_value_iterative`"
msgstr ""

#: src/ch05-01-enums.md:146
msgid ""
"> Note: in the future it would be nice to replace this example by something "
"simpler using a loop and without gas related code."
msgstr ""

#: src/ch05-01-enums.md:148
msgid ""
"```rust\n"
"use array::ArrayTrait;\n"
"use debug::PrintTrait;\n"
"use option::OptionTrait;\n"
"fn find_value_recursive(arr: @Array<felt252>, value: felt252, index: usize) "
"-> Option<usize> {\n"
"    if index >= arr.len() {\n"
"        return Option::None(());\n"
"    }\n"
"\n"
"    if *arr.at(index) == value {\n"
"        return Option::Some(index);\n"
"    }\n"
"\n"
"    find_value_recursive(arr, value, index + 1)\n"
"}\n"
"\n"
"fn find_value_iterative(arr: @Array<felt252>, value: felt252) -> "
"Option<usize> {\n"
"    let length = arr.len();\n"
"    let mut index = 0;\n"
"    let mut found: Option<usize> = Option::None(());\n"
"    loop {\n"
"        if index < length {\n"
"            if *arr.at(index) == value {\n"
"                found = Option::Some(index);\n"
"                break ();\n"
"            }\n"
"        } else {\n"
"            break ();\n"
"        }\n"
"        index += 1;\n"
"    };\n"
"    return found;\n"
"}\n"
"\n"
"#[test]\n"
"#[available_gas(999999)]\n"
"fn test_increase_amount() {\n"
"    let mut my_array = ArrayTrait::new();\n"
"    my_array.append(3);\n"
"    my_array.append(7);\n"
"    my_array.append(2);\n"
"    my_array.append(5);\n"
"\n"
"    let value_to_find = 7;\n"
"    let result = find_value_recursive(@my_array, value_to_find, 0);\n"
"    let result_i = find_value_iterative(@my_array, value_to_find);\n"
"\n"
"    match result {\n"
"        Option::Some(index) => {\n"
"            if index == 1 {\n"
"                'it worked'.print();\n"
"            }\n"
"        },\n"
"        Option::None(()) => {\n"
"            'not found'.print();\n"
"        },\n"
"    }\n"
"    match result_i {\n"
"        Option::Some(index) => {\n"
"            if index == 1 {\n"
"                'it worked'.print();\n"
"            }\n"
"        },\n"
"        Option::None(()) => {\n"
"            'not found'.print();\n"
"        },\n"
"    }\n"
"}\n"
"\n"
"```"
msgstr ""

#: src/ch05-01-enums.md:219
msgid "Running this code would print `it worked`."
msgstr ""

#: src/ch05-02-the-match-control-flow-construct.md:1
msgid "# The Match Control Flow Construct"
msgstr ""

#: src/ch05-02-the-match-control-flow-construct.md:3
msgid ""
"<!-- TODO : update mention of chapter 18 (on patterns and matching chapter) "
"in paragraph below -->"
msgstr ""

#: src/ch05-02-the-match-control-flow-construct.md:5
msgid ""
"Cairo has an extremely powerful control flow construct called `match` that "
"allows you to compare a value against a series of patterns and then execute "
"code based on which pattern matches. Patterns can be made up of literal "
"values, variable names, wildcards, and many other things. The power of match "
"comes from the expressiveness of the patterns and the fact that the compiler "
"confirms that all possible cases are handled."
msgstr ""

#: src/ch05-02-the-match-control-flow-construct.md:7
msgid ""
"Think of a match expression as being like a coin-sorting machine: coins "
"slide down a track with variously sized holes along it, and each coin falls "
"through the first hole it encounters that it fits into. In the same way, "
"values go through each pattern in a match, and at the first pattern the "
"value “fits”, the value falls into the associated code block to be used "
"during execution."
msgstr ""

#: src/ch05-02-the-match-control-flow-construct.md:9
msgid ""
"Speaking of coins, let’s use them as an example using match! We can write a "
"function that takes an unknown US coin and, in a similar way as the counting "
"machine, determines which coin it is and returns its value in cents, as "
"shown in Listing 5-3."
msgstr ""

#: src/ch05-02-the-match-control-flow-construct.md:11
msgid ""
"```rust\n"
"enum Coin {\n"
"    Penny: (),\n"
"    Nickel: (),\n"
"    Dime: (),\n"
"    Quarter: (),\n"
"}\n"
"\n"
"fn value_in_cents(coin: Coin) -> felt252 {\n"
"    match coin {\n"
"        Coin::Penny(_) => 1,\n"
"        Coin::Nickel(_) => 5,\n"
"        Coin::Dime(_) => 10,\n"
"        Coin::Quarter(_) => 25,\n"
"    }\n"
"}\n"
"```"
msgstr ""

#: src/ch05-02-the-match-control-flow-construct.md:29
msgid ""
"Listing 5-3: An enum and a match expression that has the variants of the "
"enum as its patterns"
msgstr ""

#: src/ch05-02-the-match-control-flow-construct.md:31
msgid ""
"Let’s break down the `match` in the `value_in_cents` function. First we list "
"the `match` keyword followed by an expression, which in this case is the "
"value `coin`. This seems very similar to a conditional expression used with "
"if, but there’s a big difference: with if, the condition needs to evaluate "
"to a Boolean value, but here it can be any type. The type of coin in this "
"example is the `Coin` enum that we defined on the first line."
msgstr ""

#: src/ch05-02-the-match-control-flow-construct.md:33
msgid ""
"Next are the `match` arms. An arm has two parts: a pattern and some code. "
"The first arm here has a pattern that is the value `Coin::Penny(_)` and then "
"the `=>` operator that separates the pattern and the code to run. The code "
"in this case is just the value `1`. Each arm is separated from the next with "
"a comma."
msgstr ""

#: src/ch05-02-the-match-control-flow-construct.md:35
msgid ""
"When the `match` expression executes, it compares the resultant value "
"against the pattern of each arm, in order. If a pattern matches the value, "
"the code associated with that pattern is executed. If that pattern doesn’t "
"match the value, execution continues to the next arm, much as in a "
"coin-sorting machine. We can have as many arms as we need: in the above "
"example, our match has four arms."
msgstr ""

#: src/ch05-02-the-match-control-flow-construct.md:37
msgid "In Cairo, the order of the arms must follow the same order as the enum."
msgstr ""

#: src/ch05-02-the-match-control-flow-construct.md:39
msgid ""
"The code associated with each arm is an expression, and the resultant value "
"of the expression in the matching arm is the value that gets returned for "
"the entire match expression."
msgstr ""

#: src/ch05-02-the-match-control-flow-construct.md:41
msgid ""
"We don’t typically use curly brackets if the match arm code is short, as it "
"is in our example where each arm just returns a value. If you want to run "
"multiple lines of code in a match arm, you must use curly brackets, with a "
"comma following the arm. For example, the following code prints “Lucky "
"penny!” every time the method is called with a `Coin::Penny(())`, but still "
"returns the last value of the block, `1`:"
msgstr ""

#: src/ch05-02-the-match-control-flow-construct.md:43
msgid ""
"```rust\n"
"\n"
"```"
msgstr ""

#: src/ch05-02-the-match-control-flow-construct.md:47
msgid "## Patterns That Bind to Values"
msgstr ""

#: src/ch05-02-the-match-control-flow-construct.md:49
msgid ""
"Another useful feature of match arms is that they can bind to the parts of "
"the values that match the pattern. This is how we can extract values out of "
"enum variants."
msgstr ""

#: src/ch05-02-the-match-control-flow-construct.md:51
msgid ""
"As an example, let’s change one of our enum variants to hold data inside it. "
"From 1999 through 2008, the United States minted quarters with different "
"designs for each of the 50 states on one side. No other coins got state "
"designs, so only quarters have this extra value. We can add this information "
"to our `enum` by changing the `Quarter` variant to include a `UsState` value "
"stored inside it, which we’ve done in Listing 5-4."
msgstr ""

#: src/ch05-02-the-match-control-flow-construct.md:53
msgid ""
"```rust\n"
"#[derive(Drop)]\n"
"enum UsState {\n"
"    Alabama: (),\n"
"    Alaska: (),\n"
"}\n"
"\n"
"#[derive(Drop)]\n"
"enum Coin {\n"
"    Penny: (),\n"
"    Nickel: (),\n"
"    Dime: (),\n"
"    Quarter: (UsState, ),\n"
"}\n"
"```"
msgstr ""

#: src/ch05-02-the-match-control-flow-construct.md:69
msgid ""
"Listing 5-4: A `Coin` enum in which the `Quarter` variant also holds a "
"`UsState` value"
msgstr ""

#: src/ch05-02-the-match-control-flow-construct.md:71
msgid ""
"Let’s imagine that a friend is trying to collect all 50 state quarters. "
"While we sort our loose change by coin type, we’ll also call out the name of "
"the state associated with each quarter so that if it’s one our friend "
"doesn’t have, they can add it to their collection."
msgstr ""

#: src/ch05-02-the-match-control-flow-construct.md:73
msgid ""
"In the match expression for this code, we add a variable called `state` to "
"the pattern that matches values of the variant `Coin::Quarter`. When a "
"`Coin::Quarter` matches, the `state` variable will bind to the value of that "
"quarter’s state. Then we can use `state` in the code for that arm, like so:"
msgstr ""

#: src/ch05-02-the-match-control-flow-construct.md:75
msgid ""
"```rust\n"
"fn value_in_cents(coin: Coin) -> felt252 {\n"
"    match coin {\n"
"        Coin::Penny(_) => 1,\n"
"        Coin::Nickel(_) => 5,\n"
"        Coin::Dime(_) => 10,\n"
"        Coin::Quarter(state) => {\n"
"            state.print();\n"
"            25\n"
"        },\n"
"    }\n"
"}\n"
"```"
msgstr ""

#: src/ch05-02-the-match-control-flow-construct.md:89
msgid ""
"To print the value of a variant of an enum in Cairo, we need to add an "
"implementation for the `print` function for the `debug::PrintTrait`:"
msgstr ""

#: src/ch05-02-the-match-control-flow-construct.md:91
msgid ""
"```rust\n"
"impl UsStatePrintImpl of PrintTrait<UsState> {\n"
"    fn print(self: UsState) {\n"
"        match self {\n"
"            UsState::Alabama(_) => ('Alabama').print(),\n"
"            UsState::Alaska(_) => ('Alaska').print(),\n"
"        }\n"
"    }\n"
"}\n"
"```"
msgstr ""

#: src/ch05-02-the-match-control-flow-construct.md:102
msgid ""
"If we were to call `value_in_cents(Coin::Quarter(UsState::Alaska(())))`, "
"`coin` would be `Coin::Quarter(UsState::Alaska())`. When we compare that "
"value with each of the match arms, none of them match until we reach "
"`Coin::Quarter(state)`. At that point, the binding for state will be the "
"value `UsState::Alaska()`. We can then use that binding in the `PrintTrait`, "
"thus getting the inner state value out of the `Coin` enum variant for "
"`Quarter`."
msgstr ""

#: src/ch05-02-the-match-control-flow-construct.md:104
msgid "## Matching with Options"
msgstr ""

#: src/ch05-02-the-match-control-flow-construct.md:106
msgid ""
"In the previous section, we wanted to get the inner `T` value out of the "
"`Some` case when using `Option<T>`; we can also handle `Option<T>` using "
"`match`, as we did with the `Coin` enum! Instead of comparing coins, we’ll "
"compare the variants of `Option<T>`, but the way the `match` expression "
"works remains the same. You can use Options by importing the "
"`option::OptionTrait` trait."
msgstr ""

#: src/ch05-02-the-match-control-flow-construct.md:108
msgid ""
"Let’s say we want to write a function that takes an `Option<u8>` and, if "
"there’s a value inside, adds `1` to that value. If there isn’t a value "
"inside, the function should return the `None` value and not attempt to "
"perform any operations."
msgstr ""

#: src/ch05-02-the-match-control-flow-construct.md:110
msgid ""
"This function is very easy to write, thanks to match, and will look like "
"Listing 5-5."
msgstr ""

#: src/ch05-02-the-match-control-flow-construct.md:112
msgid ""
"```rust\n"
"use option::OptionTrait;\n"
"use debug::PrintTrait;\n"
"\n"
"fn plus_one(x: Option<u8>) -> Option<u8> {\n"
"    match x {\n"
"        Option::Some(val) => Option::Some(val + 1),\n"
"        Option::None(_) => Option::None(()),\n"
"    }\n"
"}\n"
"\n"
"fn main() {\n"
"    let five: Option<u8> = Option::Some(5);\n"
"    let six: Option<u8> = plus_one(five);\n"
"    six.unwrap().print();\n"
"    let none = plus_one(Option::None(()));\n"
"    none.unwrap().print();\n"
"}\n"
"```"
msgstr ""

#: src/ch05-02-the-match-control-flow-construct.md:132
msgid "Listing 5-5: A function that uses a match expression on an `Option<u8>`"
msgstr ""

#: src/ch05-02-the-match-control-flow-construct.md:134
msgid ""
"Note that your arms must respect the same order as the enum defined in the "
"`OptionTrait` of the core Cairo lib."
msgstr ""

#: src/ch05-02-the-match-control-flow-construct.md:143
msgid ""
"Let’s examine the first execution of `plus_one` in more detail. When we call "
"`plus_one(five)`, the variable `x` in the body of `plus_one` will have the "
"value `Some(5)`. We then compare that against each match arm:"
msgstr ""

#: src/ch05-02-the-match-control-flow-construct.md:145
#: src/ch05-02-the-match-control-flow-construct.md:153
msgid ""
"```rust\n"
"        Option::Some(val) => Option::Some(val + 1),\n"
"```"
msgstr ""

#: src/ch05-02-the-match-control-flow-construct.md:149
msgid ""
"Does `Option::Some(5)` value match the pattern `Option::Some(val)`? It does! "
"We have the same variant. The `val` binds to the value contained in "
"`Option::Some`, so `val` takes the value `5`. The code in the match arm is "
"then executed, so we add `1` to the value of `val` and create a new "
"`Option::Some` value with our total `6` inside. Because the first arm "
"matched, no other arms are compared."
msgstr ""

#: src/ch05-02-the-match-control-flow-construct.md:151
msgid ""
"Now let’s consider the second call of `plus_one` in our main function, where "
"`x` is `Option::None(())`. We enter the match and compare to the first arm:"
msgstr ""

#: src/ch05-02-the-match-control-flow-construct.md:157
msgid ""
"The `Option::Some(val)` value doesn’t match the pattern `Option::None`, so "
"we continue to the next arm:"
msgstr ""

#: src/ch05-02-the-match-control-flow-construct.md:159
msgid ""
"```rust\n"
"        Option::None(_) => Option::None(()),\n"
"```"
msgstr ""

#: src/ch05-02-the-match-control-flow-construct.md:163
msgid ""
"It matches! There’s no value to add to, so the program stops and returns the "
"`Option::None(())` value on the right side of `=>`."
msgstr ""

#: src/ch05-02-the-match-control-flow-construct.md:165
msgid ""
"Combining `match` and enums is useful in many situations. You’ll see this "
"pattern a lot in Cairo code: `match` against an enum, bind a variable to the "
"data inside, and then execute code based on it. It’s a bit tricky at first, "
"but once you get used to it, you’ll wish you had it in all languages. It’s "
"consistently a user favorite."
msgstr ""

#: src/ch05-02-the-match-control-flow-construct.md:167
msgid "## Matches Are Exhaustive"
msgstr ""

#: src/ch05-02-the-match-control-flow-construct.md:169
msgid ""
"There’s one other aspect of match we need to discuss: the arms’ patterns "
"must cover all possibilities. Consider this version of our `plus_one` "
"function, which has a bug and won’t compile:"
msgstr ""

#: src/ch05-02-the-match-control-flow-construct.md:171
msgid ""
"```rust\n"
"fn plus_one(x: Option<u8>) -> Option<u8> {\n"
"    match x {\n"
"        Option::Some(val) => Option::Some(val + 1), \n"
"    }\n"
"}\n"
"```"
msgstr ""

#: src/ch05-02-the-match-control-flow-construct.md:179
msgid ""
"```bash\n"
"$ cairo-run src/test.cairo\n"
"    error: Unsupported match. Currently, matches require one arm per "
"variant,\n"
"    in the order of variant definition.\n"
"    --> test.cairo:34:5\n"
"        match x {\n"
"        ^*******^\n"
"    Error: failed to compile: ./src/test.cairo\n"
"```"
msgstr ""

#: src/ch05-02-the-match-control-flow-construct.md:189
msgid ""
"Cairo knows that we didn’t cover every possible case, and even knows which "
"pattern we forgot! Matches in Cairo are exhaustive: we must exhaust every "
"last possibility in order for the code to be valid. Especially in the case "
"of `Option<T>`, when Cairo prevents us from forgetting to explicitly handle "
"the `None` case, it protects us from assuming that we have a value when we "
"might have null, thus making the billion-dollar mistake discussed earlier "
"impossible."
msgstr ""

#: src/ch05-02-the-match-control-flow-construct.md:191
msgid "## Match 0 and the \\_ Placeholder"
msgstr ""

#: src/ch05-02-the-match-control-flow-construct.md:193
msgid ""
"Using enums, we can also take special actions for a few particular values, "
"but for all other values take one default action. Currently only `0` and the "
"`_`operator are supported."
msgstr ""

#: src/ch05-02-the-match-control-flow-construct.md:195
msgid ""
"Imagine we’re implementing a game where, you get a random number between 0 "
"and 7. If you have 0, you win. For all other values you lose. Here's a match "
"that implements that logic, with the number hardcoded rather than a random "
"value."
msgstr ""

#: src/ch05-02-the-match-control-flow-construct.md:197
msgid ""
"```rust\n"
"fn did_i_win(nb: felt252) {\n"
"    match nb {\n"
"        0 => ('You won!').print(),\n"
"        _ => ('You lost...').print(),\n"
"    }\n"
"}\n"
"```"
msgstr ""

#: src/ch05-02-the-match-control-flow-construct.md:206
msgid ""
"The first arm, the pattern is the literal values 0. For the last arm that "
"covers every other possible value, the pattern is the character `_`. This "
"code compiles, even though we haven’t listed all the possible values a "
"`felt252` can have, because the last pattern will match all values not "
"specifically listed. This catch-all pattern meets the requirement that "
"`match` must be exhaustive. Note that we have to put the catch-all arm last "
"because the patterns are evaluated in order. If we put the catch-all arm "
"earlier, the other arms would never run, so Cairo will warn us if we add "
"arms after a catch-all!"
msgstr ""

#: src/ch05-02-the-match-control-flow-construct.md:208
msgid ""
"<!-- TODO : might need to link the end of this chapter to patterns and "
"matching chapter -->"
msgstr ""

#: src/ch06-00-managing-cairo-projects-with-packages-crates-and-modules.md:1
msgid "# Managing Cairo Projects with Packages, Crates and Modules"
msgstr ""

#: src/ch06-00-managing-cairo-projects-with-packages-crates-and-modules.md:3
msgid ""
"As you write large programs, organizing your code will become increasingly\n"
"important. By grouping related functionality and separating code with "
"distinct\n"
"features, you’ll clarify where to find code that implements a particular\n"
"feature and where to go to change how a feature works."
msgstr ""

#: src/ch06-00-managing-cairo-projects-with-packages-crates-and-modules.md:8
msgid ""
"The programs we’ve written so far have been in one module in one file. As a\n"
"project grows, you should organize code by splitting it into multiple "
"modules\n"
"and then multiple files. As a package grows, you can extract parts into\n"
"separate crates that become external dependencies. This chapter covers all\n"
"these techniques."
msgstr ""

#: src/ch06-00-managing-cairo-projects-with-packages-crates-and-modules.md:14
msgid ""
"We’ll also discuss encapsulating implementation details, which lets you "
"reuse\n"
"code at a higher level: once you’ve implemented an operation, other code "
"can\n"
"call your code without having to know how the\n"
"implementation works."
msgstr ""

#: src/ch06-00-managing-cairo-projects-with-packages-crates-and-modules.md:19
msgid ""
"A related concept is scope: the nested context in which code is written has "
"a\n"
"set of names that are defined as “in scope.” When reading, writing, and\n"
"compiling code, programmers and compilers need to know whether a particular\n"
"name at a particular spot refers to a variable, function, struct, enum, "
"module,\n"
"constant, or other item and what that item means. You can create scopes and\n"
"change which names are in or out of scope. You can’t have two items with "
"the\n"
"same name in the same scope."
msgstr ""

#: src/ch06-00-managing-cairo-projects-with-packages-crates-and-modules.md:27
msgid ""
"Cairo has a number of features that allow you to manage your code’s\n"
"organization. These features, sometimes\n"
"collectively referred to as the _module system_, include:"
msgstr ""

#: src/ch06-00-managing-cairo-projects-with-packages-crates-and-modules.md:31
msgid ""
"- **Packages:** A Scarb feature that lets you build, test, and share crates\n"
"- **Crates:** A tree of modules that corresponds to a single compilation "
"unit.\n"
"  It has a root directory, and a root module defined at the file `lib.cairo` "
"under this directory.\n"
"- **Modules** and **use:** Let you control the organization and scope of "
"items.\n"
"- **Paths:** A way of naming an item, such as a struct, function, or module"
msgstr ""

#: src/ch06-00-managing-cairo-projects-with-packages-crates-and-modules.md:37
msgid ""
"In this chapter, we’ll cover all these features, discuss how they interact, "
"and\n"
"explain how to use them to manage scope. By the end, you should have a "
"solid\n"
"understanding of the module system and be able to work with scopes like a "
"pro!"
msgstr ""

#: src/ch06-01-packages-and-crates.md:1
msgid "# Packages and Crates"
msgstr ""

#: src/ch06-01-packages-and-crates.md:3
msgid "## What is a crate?"
msgstr ""

#: src/ch06-01-packages-and-crates.md:4
msgid ""
"A crate is the smallest amount of code that the Cairo compiler considers at "
"a time. Even if you run `cairo-compile` rather than `scarb build` and pass a "
"single source code file, the compiler considers that file to be a crate. "
"Crates can contain modules, and the modules may be defined in other files "
"that get compiled with the crate, as will be discussed in the subsequent "
"sections."
msgstr ""

#: src/ch06-01-packages-and-crates.md:6
msgid "## What is the crate root?"
msgstr ""

#: src/ch06-01-packages-and-crates.md:7
msgid ""
"The crate root is the `lib.cairo` source file that the Cairo compiler starts "
"from and makes up the root module of your crate (we’ll explain modules in "
"depth in the [“Defining Modules to Control "
"Scope”](./ch06-02-defining-modules-to-control-scope.md) section)."
msgstr ""

#: src/ch06-01-packages-and-crates.md:9
msgid "## What is a package?"
msgstr ""

#: src/ch06-01-packages-and-crates.md:10
msgid ""
"A cairo package is a bundle of one or more crates with a Scarb.toml file "
"that describes how to build those crates. This enables the splitting of code "
"into smaller, reusable parts and facilitates more structured dependency "
"management."
msgstr ""

#: src/ch06-01-packages-and-crates.md:12
msgid "## Creating a Package with Scarb"
msgstr ""

#: src/ch06-01-packages-and-crates.md:14
msgid ""
"You can create a new Cairo package using the scarb command-line tool. To "
"create a new package, run the following command:"
msgstr ""

#: src/ch06-01-packages-and-crates.md:16
msgid ""
"```bash\n"
"scarb new my_package\n"
"```"
msgstr ""

#: src/ch06-01-packages-and-crates.md:20
msgid ""
"This command will generate a new package directory named `my_package` with "
"the following structure:"
msgstr ""

#: src/ch06-01-packages-and-crates.md:22
msgid ""
"```\n"
"my_package/\n"
"├── Scarb.toml\n"
"└── src\n"
"    └── lib.cairo\n"
"```"
msgstr ""

#: src/ch06-01-packages-and-crates.md:29
msgid ""
"- `src/` is the main directory where all the Cairo source files for the "
"package will be stored.\n"
"- `lib.cairo` is the default root module of the crate, which is also the "
"main entry point of the package. By default, it is empty.\n"
"- `Scarb.toml` is the package manifest file, which contains metadata and "
"configuration options for the package, such as dependencies, package name, "
"version, and authors. You can find documentation about it on the [scarb "
"reference](https://docs.swmansion.com/scarb/docs/reference/manifest)."
msgstr ""

#: src/ch06-01-packages-and-crates.md:33
msgid ""
"```toml\n"
"[package]\n"
"name = \"my_package\"\n"
"version = \"0.1.0\"\n"
"\n"
"[dependencies]\n"
"# foo = { path = \"vendor/foo\" }\n"
"```"
msgstr ""

#: src/ch06-01-packages-and-crates.md:42
msgid ""
"As you develop your package, you may want to organize your code into "
"multiple Cairo source files. You can do this by creating additional `.cairo` "
"files within the `src` directory or its subdirectories."
msgstr ""

#: src/ch06-02-defining-modules-to-control-scope.md:1
msgid "## Defining Modules to Control Scope"
msgstr ""

#: src/ch06-02-defining-modules-to-control-scope.md:3
msgid ""
"In this section, we’ll talk about modules and other parts of the module "
"system,\n"
"namely _paths_ that allow you to name items and the `use` keyword that "
"brings a\n"
"path into scope."
msgstr ""

#: src/ch06-02-defining-modules-to-control-scope.md:7
msgid ""
"First, we’re going to start with a list of rules for easy reference when "
"you’re\n"
"organizing your code in the future. Then we’ll explain each of the rules in\n"
"detail."
msgstr ""

#: src/ch06-02-defining-modules-to-control-scope.md:11
msgid "### Modules Cheat Sheet"
msgstr ""

#: src/ch06-02-defining-modules-to-control-scope.md:13
msgid ""
"Here we provide a quick reference on how modules, paths and the `use` "
"keyword\n"
"work in the compiler, and how most developers organize their\n"
"code. We’ll be going through examples of each of these rules throughout "
"this\n"
"chapter, but this is a great place to refer to as a reminder of how modules\n"
"work. You can create a new Scarb project with `scarb new backyard` to follow "
"along."
msgstr ""

#: src/ch06-02-defining-modules-to-control-scope.md:19
msgid ""
"- **Start from the crate root**: When compiling a crate, the compiler first\n"
"  looks in the crate root file (_src/lib.cairo_) for code to compile.\n"
"- **Declaring modules**: In the crate root file, you can declare new "
"modules;\n"
"  say, you declare a “garden” module with `mod garden;`. The compiler will "
"look\n"
"  for the module’s code in these places:\n"
"\n"
"  - Inline, within curly brackets that replace the semicolon following `mod "
"garden;`.\n"
"\n"
"    ```rust\n"
"      // crate root file (lib.cairo)\n"
"        mod garden {\n"
"        // code defining the garden module goes here\n"
"        }\n"
"    ```\n"
"\n"
"- In the file _src/garden.cairo_\n"
"- **Declaring submodules**: In any file other than the crate root, you can\n"
"  declare submodules. For example, you might declare `mod vegetables;` in\n"
"  _src/garden.cairo_. The compiler will look for the submodule’s code within "
"the\n"
"  directory named for the parent module in these places:\n"
"\n"
"  - Inline, directly following `mod vegetables`, within curly brackets "
"instead\n"
"    of the semicolon.\n"
"\n"
"    ```rust\n"
"    // src/garden.cairo file\n"
"    mod vegetables {\n"
"        // code defining the vegetables submodule goes here\n"
"    }\n"
"    ```\n"
"\n"
"  - In the file _src/garden/vegetables.cairo_\n"
"\n"
"- **Paths to code in modules**: Once a module is part of your crate, you "
"can\n"
"  refer to code in that module from anywhere else in that same crate, using "
"the path\n"
"  to the code. For example, an `Asparagus` type in the garden vegetables "
"module would be found at\n"
"  `backyard::garden::vegetables::Asparagus`.\n"
"- **The `use` keyword**: Within a scope, the `use` keyword creates shortcuts "
"to\n"
"  items to reduce repetition of long paths. In any scope that can refer to\n"
"  `backyard::garden::vegetables::Asparagus`, you can create a shortcut with\n"
"  `use backyard::garden::vegetables::Asparagus;` and from then on you only "
"need to\n"
"  write `Asparagus` to make use of that type in the scope."
msgstr ""

#: src/ch06-02-defining-modules-to-control-scope.md:62
msgid ""
"Here we create a crate named `backyard` that illustrates these rules. The\n"
"crate’s directory, also named `backyard`, contains these files and "
"directories:"
msgstr ""

#: src/ch06-02-defining-modules-to-control-scope.md:65
msgid ""
"```text\n"
"backyard/\n"
"├── Scarb.toml\n"
"├── cairo_project.toml\n"
"└── src\n"
"    ├── garden\n"
"    │   └── vegetables.cairo\n"
"    ├── garden.cairo\n"
"    └── lib.cairo\n"
"```"
msgstr ""

#: src/ch06-02-defining-modules-to-control-scope.md:76
msgid ""
"> Note: You will notice here a `cairo_project.toml` file.\n"
"> This is the configuration file for \"vanilla\" Cairo projects (i.e. not "
"managed by Scarb),\n"
"> which is required to run the `cairo-run .` command to run the code of the "
"crate.\n"
"> It is required until Scarb implements this feature. The content of the "
"file is:\n"
">\n"
"> ```toml\n"
"> [crate_roots]\n"
"> backyard = \"src\"\n"
"> ```\n"
">\n"
"> and indicates that the crate named \"backyard\" is located in the `src` "
"directory."
msgstr ""

#: src/ch06-02-defining-modules-to-control-scope.md:88
msgid "The crate root file in this case is _src/lib.cairo_, and it contains:"
msgstr ""

#: src/ch06-02-defining-modules-to-control-scope.md:92
msgid ""
"```rust\n"
"// does_not_compile\n"
"use garden::vegetables::Asparagus;\n"
"\n"
"mod garden;\n"
"\n"
"fn main() {\n"
"    let Asparagus = Asparagus {};\n"
"}\n"
"```"
msgstr ""

#: src/ch06-02-defining-modules-to-control-scope.md:103
msgid ""
"The `mod garden;` line tells the compiler to include the code it finds in "
"_src/garden.cairo_, which is:"
msgstr ""

#: src/ch06-02-defining-modules-to-control-scope.md:105
msgid "<span class=\"filename\">Filename: src/garden.cairo</span>"
msgstr ""

#: src/ch06-02-defining-modules-to-control-scope.md:107
msgid ""
"```rust\n"
"mod vegetables;\n"
"```"
msgstr ""

#: src/ch06-02-defining-modules-to-control-scope.md:111
msgid ""
"Here, `mod vegetables;` means the code in _src/garden/vegetables.cairo_ is\n"
"included too. That code is:"
msgstr ""

#: src/ch06-02-defining-modules-to-control-scope.md:114
msgid ""
"```rust\n"
"#[derive(Copy, Drop)]\n"
"struct Asparagus {}\n"
"```"
msgstr ""

#: src/ch06-02-defining-modules-to-control-scope.md:119
msgid ""
"The line `use garden::vegetables::Asparagus;` lets us use bring the "
"`Asparagus` type into scope,\n"
"so we can use it in the `main` function."
msgstr ""

#: src/ch06-02-defining-modules-to-control-scope.md:122
msgid ""
"Now let’s get into the details of these rules and demonstrate them in action!"
msgstr ""

#: src/ch06-02-defining-modules-to-control-scope.md:124
msgid "### Grouping Related Code in Modules"
msgstr ""

#: src/ch06-02-defining-modules-to-control-scope.md:126
msgid ""
"_Modules_ let us organize code within a crate for readability and easy "
"reuse.\n"
"As an example, let’s write a library crate that provides the functionality "
"of a\n"
"restaurant. We’ll define the signatures of functions but leave their bodies\n"
"empty to concentrate on the organization of the code, rather than the\n"
"implementation of a restaurant."
msgstr ""

#: src/ch06-02-defining-modules-to-control-scope.md:132
msgid ""
"In the restaurant industry, some parts of a restaurant are referred to as\n"
"_front of house_ and others as _back of house_. Front of house is where\n"
"customers are; this encompasses where the hosts seat customers, servers "
"take\n"
"orders and payment, and bartenders make drinks. Back of house is where the\n"
"chefs and cooks work in the kitchen, dishwashers clean up, and managers do\n"
"administrative work."
msgstr ""

#: src/ch06-02-defining-modules-to-control-scope.md:139
msgid ""
"To structure our crate in this way, we can organize its functions into "
"nested\n"
"modules. Create a new package named `restaurant` by running `scarb new "
"restaurant`; then enter the code in Listing 6-1 into _src/lib.cairo_ to\n"
"define some modules and function signatures. Here’s the front of house "
"section:"
msgstr ""

#: src/ch06-02-defining-modules-to-control-scope.md:145
msgid ""
"```rust\n"
"mod front_of_house {\n"
"    mod hosting {\n"
"        fn add_to_waitlist() {}\n"
"\n"
"        fn seat_at_table() {}\n"
"    }\n"
"\n"
"    mod serving {\n"
"        fn take_order() {}\n"
"\n"
"        fn serve_order() {}\n"
"\n"
"        fn take_payment() {}\n"
"    }\n"
"}\n"
"```"
msgstr ""

#: src/ch06-02-defining-modules-to-control-scope.md:163
msgid ""
"<span class=\"caption\">Listing 6-1: A `front_of_house` module containing "
"other\n"
"modules that then contain functions</span>"
msgstr ""

#: src/ch06-02-defining-modules-to-control-scope.md:166
msgid ""
"We define a module with the `mod` keyword followed by the name of the "
"module\n"
"(in this case, `front_of_house`). The body of the module then goes inside "
"curly\n"
"brackets. Inside modules, we can place other modules, as in this case with "
"the\n"
"modules `hosting` and `serving`. Modules can also hold definitions for "
"other\n"
"items, such as structs, enums, constants, traits, and—as in Listing\n"
"6-1—functions."
msgstr ""

#: src/ch06-02-defining-modules-to-control-scope.md:173
msgid ""
"By using modules, we can group related definitions together and name why\n"
"they’re related. Programmers using this code can navigate the code based on "
"the\n"
"groups rather than having to read through all the definitions, making it "
"easier\n"
"to find the definitions relevant to them. Programmers adding new "
"functionality\n"
"to this code would know where to place the code to keep the program "
"organized."
msgstr ""

#: src/ch06-02-defining-modules-to-control-scope.md:179
msgid ""
"Earlier, we mentioned that _src/lib.cairo_ is called the crate\n"
"root. The reason for this name is that the content of this file form a "
"module named after the crate name at the root of the crate’s module "
"structure,\n"
"known as the _module tree_."
msgstr ""

#: src/ch06-02-defining-modules-to-control-scope.md:183
msgid "Listing 6-2 shows the module tree for the structure in Listing 6-1."
msgstr ""

#: src/ch06-02-defining-modules-to-control-scope.md:185
msgid ""
"```text\n"
"restaurant\n"
" └── front_of_house\n"
"     ├── hosting\n"
"     │   ├── add_to_waitlist\n"
"     │   └── seat_at_table\n"
"     └── serving\n"
"         ├── take_order\n"
"         ├── serve_order\n"
"         └── take_payment\n"
"```"
msgstr ""

#: src/ch06-02-defining-modules-to-control-scope.md:197
msgid ""
"<span class=\"caption\">Listing 6-2: The module tree for the code in "
"Listing\n"
"6-1</span>"
msgstr ""

#: src/ch06-02-defining-modules-to-control-scope.md:200
msgid ""
"This tree shows how some of the modules nest inside one another; for "
"example,\n"
"`hosting` nests inside `front_of_house`. The tree also shows that some "
"modules\n"
"are _siblings_ to each other, meaning they’re defined in the same module;\n"
"`hosting` and `serving` are siblings defined within `front_of_house`. If "
"module\n"
"A is contained inside module B, we say that module A is the _child_ of "
"module B\n"
"and that module B is the _parent_ of module A. Notice that the entire "
"module\n"
"tree is rooted under the explicit name of the crate `restaurant`."
msgstr ""

#: src/ch06-02-defining-modules-to-control-scope.md:208
msgid ""
"The module tree might remind you of the filesystem’s directory tree on your\n"
"computer; this is a very apt comparison! Just like directories in a "
"filesystem,\n"
"you use modules to organize your code. And just like files in a directory, "
"we\n"
"need a way to find our modules."
msgstr ""

#: src/ch06-03-paths-for-referring-to-an-item-in-the-module-tree.md:1
msgid "## Paths for Referring to an Item in the Module Tree"
msgstr ""

#: src/ch06-03-paths-for-referring-to-an-item-in-the-module-tree.md:3
msgid ""
"To show Cairo where to find an item in a module tree, we use a path in the "
"same way we use a path when navigating a filesystem. To call a function, we "
"need to know its path."
msgstr ""

#: src/ch06-03-paths-for-referring-to-an-item-in-the-module-tree.md:5
msgid "A path can take two forms:"
msgstr ""

#: src/ch06-03-paths-for-referring-to-an-item-in-the-module-tree.md:7
msgid ""
"- An _absolute path_ is the full path starting from a crate root. The "
"absolute path begins with the crate name.\n"
"- A _relative path_ starts from the current module.\n"
"\n"
"  Both absolute and relative paths are followed by one or more identifiers\n"
"  separated by double colons (`::`)."
msgstr ""

#: src/ch06-03-paths-for-referring-to-an-item-in-the-module-tree.md:13
msgid ""
"To illustrate this notion let's take back our example Listing 6-1 for the "
"restaurant we used in the last chapter. We have a crate named `restaurant` "
"in which we have a module named `front_of_house` that contains a module "
"named `hosting`. The `hosting` module contains a function named "
"`add_to_waitlist`. We want to call the `add_to_waitlist` function from the "
"`eat_at_restaurant` function. We need to tell Cairo the path to the "
"`add_to_waitlist` function so it can find it."
msgstr ""

#: src/ch06-03-paths-for-referring-to-an-item-in-the-module-tree.md:17
msgid ""
"```rust\n"
"mod front_of_house {\n"
"    mod hosting {\n"
"        fn add_to_waitlist() {}\n"
"\n"
"        fn seat_at_table() {}\n"
"    }\n"
"\n"
"    mod serving {\n"
"        fn take_order() {}\n"
"\n"
"        fn serve_order() {}\n"
"\n"
"        fn take_payment() {}\n"
"    }\n"
"}\n"
"\n"
"\n"
"fn eat_at_restaurant() {\n"
"    // Absolute path\n"
"    restaurant::front_of_house::hosting::add_to_waitlist(); // ✅ Compiles\n"
"\n"
"    // Relative path\n"
"    front_of_house::hosting::add_to_waitlist(); // ✅ Compiles\n"
"}\n"
"```"
msgstr ""

#: src/ch06-03-paths-for-referring-to-an-item-in-the-module-tree.md:44
msgid ""
"<span class=\"caption\">Listing 6-3: Calling the `add_to_waitlist` function "
"using absolute and relative paths</span>"
msgstr ""

#: src/ch06-03-paths-for-referring-to-an-item-in-the-module-tree.md:46
msgid ""
"The first time we call the `add_to_waitlist` function in "
"`eat_at_restaurant`,\n"
"we use an absolute path. The `add_to_waitlist` function is defined in the "
"same\n"
"crate as `eat_at_restaurant`. In Cairo, absolute paths start from the crate "
"root, which you need to refer to by using the crate name."
msgstr ""

#: src/ch06-03-paths-for-referring-to-an-item-in-the-module-tree.md:50
msgid ""
"The second time we call `add_to_waitlist`, we use a relative path. The path "
"starts with `front_of_house`, the name of the module\n"
"defined at the same level of the module tree as `eat_at_restaurant`. Here "
"the\n"
"filesystem equivalent would be using the path\n"
"`./front_of_house/hosting/add_to_waitlist`. Starting with a module name "
"means\n"
"that the path is relative to the current module."
msgstr ""

#: src/ch06-03-paths-for-referring-to-an-item-in-the-module-tree.md:56
msgid "### Starting Relative Paths with `super`"
msgstr ""

#: src/ch06-03-paths-for-referring-to-an-item-in-the-module-tree.md:58
msgid ""
"Choosing whether to use a `super` or not is a decision you’ll make\n"
"based on your project, and depends on whether you’re more likely to move "
"item\n"
"definition code separately from or together with the code that uses the item."
msgstr ""

#: src/ch06-03-paths-for-referring-to-an-item-in-the-module-tree.md:64
msgid ""
"```rust\n"
"fn deliver_order() {}\n"
"\n"
"mod back_of_house {\n"
"    fn fix_incorrect_order() {\n"
"        cook_order();\n"
"        super::deliver_order();\n"
"    }\n"
"\n"
"    fn cook_order() {}\n"
"}\n"
"```"
msgstr ""

#: src/ch06-03-paths-for-referring-to-an-item-in-the-module-tree.md:77
msgid ""
"<span class=\"caption\">Listing 6-4: Calling a function using a relative "
"path starting with super</span>"
msgstr ""

#: src/ch06-03-paths-for-referring-to-an-item-in-the-module-tree.md:79
msgid ""
"Here you can see directly that you access a parent's module easily using "
"`super`, which wasn't the case previously."
msgstr ""

#: src/ch06-04-bringing-paths-into-scope-with-the-use-keyword.md:1
msgid "# Bringing Paths into Scope with the `use` Keyword"
msgstr ""

#: src/ch06-04-bringing-paths-into-scope-with-the-use-keyword.md:3
msgid ""
"Having to write out the paths to call functions can feel inconvenient and "
"repetitive. Fortunately, there’s a way to simplify this process: we can "
"create a shortcut to a path with the `use` keyword once, and then use the "
"shorter name everywhere else in the scope."
msgstr ""

#: src/ch06-04-bringing-paths-into-scope-with-the-use-keyword.md:5
msgid ""
"In Listing 6-5, we bring the `restaurant::front_of_house::hosting` module "
"into the\n"
"scope of the `eat_at_restaurant` function so we only have to specify\n"
"`hosting::add_to_waitlist` to call the `add_to_waitlist` function in\n"
"`eat_at_restaurant`."
msgstr ""

#: src/ch06-04-bringing-paths-into-scope-with-the-use-keyword.md:12
msgid ""
"```rust\n"
"// does_not_compile\n"
"mod front_of_house {\n"
"    mod hosting {\n"
"        fn add_to_waitlist() {}\n"
"    }\n"
"}\n"
"\n"
"use restaurant::front_of_house::hosting;\n"
"\n"
"fn eat_at_restaurant() {\n"
"    hosting::add_to_waitlist(); // ✅ Shorter path\n"
"}\n"
"```"
msgstr ""

#: src/ch06-04-bringing-paths-into-scope-with-the-use-keyword.md:27
msgid ""
"<span class=\"caption\">Listing 6-5: Bringing a module into scope with\n"
"`use`</span>"
msgstr ""

#: src/ch06-04-bringing-paths-into-scope-with-the-use-keyword.md:30
msgid ""
"Adding use and a path in a scope is similar to creating a symbolic link in "
"the filesystem. By adding `use restaurant::front_of_house::hosting` in the "
"crate root, hosting is now a valid name in that scope, just as though the "
"`hosting` module had been defined in the crate root."
msgstr ""

#: src/ch06-04-bringing-paths-into-scope-with-the-use-keyword.md:32
msgid ""
"Note that `use` only creates the shortcut for the particular scope in which "
"the `use` occurs. Listing 6-6 moves the `eat_at_restaurant` function into a "
"new\n"
"child module named `customer`, which is then a different scope than the "
"`use`\n"
"statement, so the function body won’t compile:"
msgstr ""

#: src/ch06-04-bringing-paths-into-scope-with-the-use-keyword.md:38
msgid ""
"```rust\n"
"// does_not_compile\n"
"mod front_of_house {\n"
"    mod hosting {\n"
"        fn add_to_waitlist() {}\n"
"    }\n"
"}\n"
"\n"
"use restaurant::front_of_house::hosting;\n"
"\n"
"mod customer {\n"
"    fn eat_at_restaurant() {\n"
"        hosting::add_to_waitlist();\n"
"    }\n"
"}\n"
"```"
msgstr ""

#: src/ch06-04-bringing-paths-into-scope-with-the-use-keyword.md:55
msgid ""
"<span class=\"caption\">Listing 6-6: A `use` statement only applies in the "
"scope\n"
"it’s in</span>"
msgstr ""

#: src/ch06-04-bringing-paths-into-scope-with-the-use-keyword.md:58
msgid ""
"The compiler error shows that the shortcut no longer applies within the\n"
"`customer` module:"
msgstr ""

#: src/ch06-04-bringing-paths-into-scope-with-the-use-keyword.md:61
msgid ""
"```console\n"
"❯ scarb build\n"
"error: Identifier not found.\n"
" --> lib.cairo:11:9\n"
"        hosting::add_to_waitlist();\n"
"        ^*****^\n"
"```"
msgstr ""

#: src/ch06-04-bringing-paths-into-scope-with-the-use-keyword.md:69
msgid "## Creating Idiomatic `use` Paths"
msgstr ""

#: src/ch06-04-bringing-paths-into-scope-with-the-use-keyword.md:71
msgid ""
"In Listing 6-5, you might have wondered why we specified `use\n"
"restaurant::front_of_house::hosting` and then called "
"`hosting::add_to_waitlist` in\n"
"`eat_at_restaurant` rather than specifying the `use` path all the way out "
"to\n"
"the `add_to_waitlist` function to achieve the same result, as in Listing 6-7."
msgstr ""

#: src/ch06-04-bringing-paths-into-scope-with-the-use-keyword.md:78
msgid ""
"```rust\n"
"mod front_of_house {\n"
"    mod hosting {\n"
"        fn add_to_waitlist() {}\n"
"    }\n"
"}\n"
"\n"
"use restaurant::front_of_house::hosting::add_to_waitlist;\n"
"\n"
"fn eat_at_restaurant() {\n"
"    add_to_waitlist();\n"
"}\n"
"```"
msgstr ""

#: src/ch06-04-bringing-paths-into-scope-with-the-use-keyword.md:92
msgid ""
"<span class=\"caption\">Listing 6-7: Bringing the `add_to_waitlist` "
"function\n"
"into scope with `use`, which is unidiomatic</span>"
msgstr ""

#: src/ch06-04-bringing-paths-into-scope-with-the-use-keyword.md:95
msgid ""
"Although both Listing 6-5 and 6-7 accomplish the same task, Listing 6-5 is\n"
"the idiomatic way to bring a function into scope with `use`. Bringing the\n"
"function’s parent module into scope with `use` means we have to specify the\n"
"parent module when calling the function. Specifying the parent module when\n"
"calling the function makes it clear that the function isn’t locally defined\n"
"while still minimizing repetition of the full path. The code in Listing 6-7 "
"is\n"
"unclear as to where `add_to_waitlist` is defined."
msgstr ""

#: src/ch06-04-bringing-paths-into-scope-with-the-use-keyword.md:103
msgid ""
"On the other hand, when bringing in structs, enums, traits, and other items "
"with `use`,\n"
"it’s idiomatic to specify the full path. Listing 6-8 shows the idiomatic "
"way\n"
"to bring the core library’s `ArrayTrait` trait into the scope."
msgstr ""

#: src/ch06-04-bringing-paths-into-scope-with-the-use-keyword.md:107
msgid ""
"```rust\n"
"use array::ArrayTrait;\n"
"\n"
"fn main() {\n"
"    let mut arr = ArrayTrait::new();\n"
"    arr.append(1);\n"
"}\n"
"```"
msgstr ""

#: src/ch06-04-bringing-paths-into-scope-with-the-use-keyword.md:116
msgid ""
"<span class=\"caption\">Listing 6-8: Bringing `ArrayTrait` into scope in an\n"
"idiomatic way</span>"
msgstr ""

#: src/ch06-04-bringing-paths-into-scope-with-the-use-keyword.md:119
msgid ""
"There’s no strong reason behind this idiom: it’s just the convention that "
"has\n"
"emerged in the Rust community, and folks have gotten used to reading and "
"writing Rust code this way.\n"
"As Cairo shares many idioms with Rust, we follow this convention as well."
msgstr ""

#: src/ch06-04-bringing-paths-into-scope-with-the-use-keyword.md:123
msgid ""
"The exception to this idiom is if we’re bringing two items with the same "
"name\n"
"into scope with `use` statements, because Cairo doesn’t allow that."
msgstr ""

#: src/ch06-04-bringing-paths-into-scope-with-the-use-keyword.md:126
msgid "### Providing New Names with the `as` Keyword"
msgstr ""

#: src/ch06-04-bringing-paths-into-scope-with-the-use-keyword.md:128
msgid ""
"There’s another solution to the problem of bringing two types of the same "
"name\n"
"into the same scope with `use`: after the path, we can specify `as` and a "
"new\n"
"local name, or _alias_, for the type. Listing 6-9 shows how you can rename "
"an import with `as`:"
msgstr ""

#: src/ch06-04-bringing-paths-into-scope-with-the-use-keyword.md:134
msgid ""
"```rust\n"
"use array::ArrayTrait as Arr;\n"
"\n"
"fn main() {\n"
"    let mut arr = Arr::new(); // ArrayTrait was renamed to Arr\n"
"    arr.append(1);\n"
"}\n"
"```"
msgstr ""

#: src/ch06-04-bringing-paths-into-scope-with-the-use-keyword.md:143
msgid ""
"<span class=\"caption\">Listing 6-9: Renaming a trait when it’s brought "
"into\n"
"scope with the `as` keyword</span>"
msgstr ""

#: src/ch06-04-bringing-paths-into-scope-with-the-use-keyword.md:146
msgid ""
"Here, we brought `ArrayTrait` into scope with the alias `Arr`. We can now "
"access the trait's methods with the `Arr` identifier."
msgstr ""

#: src/ch06-04-bringing-paths-into-scope-with-the-use-keyword.md:148
msgid "### Importing multiple items from the same module"
msgstr ""

#: src/ch06-04-bringing-paths-into-scope-with-the-use-keyword.md:150
msgid ""
"When you want to import multiple items (like functions, structs or enums)\n"
"from the same module in Cairo, you can use curly braces `{}` to list all of\n"
"the items that you want to import. This helps to keep your code clean and "
"easy\n"
"to read by avoiding a long list of individual use statements."
msgstr ""

#: src/ch06-04-bringing-paths-into-scope-with-the-use-keyword.md:155
msgid "The general syntax for importing multiple items from the same module is:"
msgstr ""

#: src/ch06-04-bringing-paths-into-scope-with-the-use-keyword.md:157
msgid ""
"```rust\n"
"use module::{item1, item2, item3};\n"
"```"
msgstr ""

#: src/ch06-04-bringing-paths-into-scope-with-the-use-keyword.md:161
msgid "Here is an example where we import three structures from the same module:"
msgstr ""

#: src/ch06-04-bringing-paths-into-scope-with-the-use-keyword.md:163
msgid ""
"```rust\n"
"// Assuming we have a module called `shapes` with the structures `Square`, "
"`Circle`, and `Triangle`.\n"
"mod shapes {\n"
"    #[derive(Drop)]\n"
"    struct Square {\n"
"        side: u32\n"
"    }\n"
"\n"
"    #[derive(Drop)]\n"
"    struct Circle {\n"
"        radius: u32\n"
"    }\n"
"\n"
"    #[derive(Drop)]\n"
"    struct Triangle {\n"
"        base: u32,\n"
"        height: u32,\n"
"    }\n"
"}\n"
"\n"
"// We can import the structures `Square`, `Circle`, and `Triangle` from the "
"`shapes` module like this:\n"
"use shapes::{Square, Circle, Triangle};\n"
"\n"
"// Now we can directly use `Square`, `Circle`, and `Triangle` in our code.\n"
"fn main() {\n"
"    let sq = Square { side: 5 };\n"
"    let cr = Circle { radius: 3 };\n"
"    let tr = Triangle { base: 5, height: 2 };\n"
"// ...\n"
"}\n"
"```"
msgstr ""

#: src/ch06-04-bringing-paths-into-scope-with-the-use-keyword.md:195
msgid ""
"<span class=\"caption\">Listing 6-10: Importing multiple items from the same "
"module</span>"
msgstr ""

#: src/ch06-04-bringing-paths-into-scope-with-the-use-keyword.md:197
msgid "## Re-exporting Names in Module Files"
msgstr ""

#: src/ch06-04-bringing-paths-into-scope-with-the-use-keyword.md:199
msgid ""
"When we bring a name into scope with the `use` keyword, the name available "
"in\n"
"the new scope can be imported as if it had been defined in that code’s "
"scope.\n"
"This technique is called _re-exporting_ because we’re bringing an item into "
"scope,\n"
"but also making that item available for others to bring into their scope."
msgstr ""

#: src/ch06-04-bringing-paths-into-scope-with-the-use-keyword.md:204
msgid ""
"For example, let's re-export the `add_to_waitlist` function in the "
"restaurant example:"
msgstr ""

#: src/ch06-04-bringing-paths-into-scope-with-the-use-keyword.md:208
msgid ""
"```rust\n"
"// does_not_compile\n"
"mod front_of_house {\n"
"    mod hosting {\n"
"        fn add_to_waitlist() {}\n"
"    }\n"
"}\n"
"\n"
"use restaurant::front_of_house::hosting;\n"
"\n"
"fn eat_at_restaurant() {\n"
"    hosting::add_to_waitlist();\n"
"}\n"
"```"
msgstr ""

#: src/ch06-04-bringing-paths-into-scope-with-the-use-keyword.md:223
msgid ""
"<span class=\"caption\">Listing 6-11: Making a name available for any code "
"to use\n"
"from a new scope with `pub use`</span>"
msgstr ""

#: src/ch06-04-bringing-paths-into-scope-with-the-use-keyword.md:226
msgid ""
"Before this change, external code would have to call the `add_to_waitlist`\n"
"function by using the path\n"
"`restaurant::front_of_house::hosting::add_to_waitlist()`. Now that this "
"`use`\n"
"has re-exported the `hosting` module from the root module, external code\n"
"can now use the path `restaurant::hosting::add_to_waitlist()` instead."
msgstr ""

#: src/ch06-04-bringing-paths-into-scope-with-the-use-keyword.md:232
msgid ""
"Re-exporting is useful when the internal structure of your code is "
"different\n"
"from how programmers calling your code would think about the domain. For\n"
"example, in this restaurant metaphor, the people running the restaurant "
"think\n"
"about “front of house” and “back of house.” But customers visiting a "
"restaurant\n"
"probably won’t think about the parts of the restaurant in those terms. With\n"
"`use`, we can write our code with one structure but expose a different\n"
"structure. Doing so makes our library well organized for programmers working "
"on\n"
"the library and programmers calling the library."
msgstr ""

#: src/ch06-04-bringing-paths-into-scope-with-the-use-keyword.md:241
msgid "## Using External Packages in Cairo with Scarb"
msgstr ""

#: src/ch06-04-bringing-paths-into-scope-with-the-use-keyword.md:243
msgid ""
"You might need to use external packages to leverage the functionality "
"provided by the community. To use an external package in your project with "
"Scarb, follow these steps:"
msgstr ""

#: src/ch06-04-bringing-paths-into-scope-with-the-use-keyword.md:245
msgid ""
"> The dependencies system is still a work in progress. You can check the "
"official "
"[documentation](https://docs.swmansion.com/scarb/docs/guides/dependencies)."
msgstr ""

#: src/ch06-05-separating-modules-into-different-files.md:1
msgid "## Separating Modules into Different Files"
msgstr ""

#: src/ch06-05-separating-modules-into-different-files.md:3
msgid ""
"So far, all the examples in this chapter defined multiple modules in one "
"file.\n"
"When modules get large, you might want to move their definitions to a "
"separate\n"
"file to make the code easier to navigate."
msgstr ""

#: src/ch06-05-separating-modules-into-different-files.md:7
msgid ""
"For example, let’s start from the code in Listing 6-11 that had multiple\n"
"restaurant modules. We’ll extract modules into files instead of having all "
"the\n"
"modules defined in the crate root file. In this case, the crate root file "
"is\n"
"_src/lib.cairo_."
msgstr ""

#: src/ch06-05-separating-modules-into-different-files.md:12
msgid ""
"First, we’ll extract the `front_of_house` module to its own file. Remove "
"the\n"
"code inside the curly brackets for the `front_of_house` module, leaving "
"only\n"
"the `mod front_of_house;` declaration, so that _src/lib.cairo_ contains the "
"code\n"
"shown in Listing 6-12. Note that this won’t compile until we create the\n"
"_src/front_of_house.cairo_ file in Listing 6-13."
msgstr ""

#: src/ch06-05-separating-modules-into-different-files.md:20
msgid ""
"```rust\n"
"// does_not_compile\n"
"mod front_of_house;\n"
"\n"
"use restaurant::front_of_house::hosting;\n"
"\n"
"fn eat_at_restaurant() {\n"
"    hosting::add_to_waitlist();\n"
"}\n"
"```"
msgstr ""

#: src/ch06-05-separating-modules-into-different-files.md:31
msgid ""
"<span class=\"caption\">Listing 6-12: Declaring the `front_of_house` module "
"whose\n"
"body will be in _src/front_of_house.cairo_</span>"
msgstr ""

#: src/ch06-05-separating-modules-into-different-files.md:34
msgid ""
"Next, place the code that was in the curly brackets into a new file named\n"
"_src/front_of_house.cairo_, as shown in Listing 6-13. The compiler knows to "
"look\n"
"in this file because it came across the module declaration in the crate "
"root\n"
"with the name `front_of_house`."
msgstr ""

#: src/ch06-05-separating-modules-into-different-files.md:39
#: src/ch06-05-separating-modules-into-different-files.md:67
msgid "<span class=\"filename\">Filename: src/front_of_house.cairo</span>"
msgstr ""

#: src/ch06-05-separating-modules-into-different-files.md:41
msgid ""
"```rust,\n"
"mod hosting {\n"
"    fn add_to_waitlist() {}\n"
"}\n"
"```"
msgstr ""

#: src/ch06-05-separating-modules-into-different-files.md:47
msgid ""
"<span class=\"caption\">Listing 6-13: Definitions inside the "
"`front_of_house`\n"
"module in _src/front_of_house.cairo_</span>"
msgstr ""

#: src/ch06-05-separating-modules-into-different-files.md:50
msgid ""
"Note that you only need to load a file using a `mod` declaration _once_ in "
"your\n"
"module tree. Once the compiler knows the file is part of the project (and "
"knows\n"
"where in the module tree the code resides because of where you’ve put the "
"`mod`\n"
"statement), other files in your project should refer to the loaded file’s "
"code\n"
"using a path to where it was declared, as covered in the [“Paths for "
"Referring\n"
"to an Item in the Module Tree”][paths]<!-- ignore --> section. In other "
"words,\n"
"`mod` is _not_ an “include” operation that you may have seen in other\n"
"programming languages."
msgstr ""

#: src/ch06-05-separating-modules-into-different-files.md:59
msgid ""
"Next, we’ll extract the `hosting` module to its own file. The process is a "
"bit\n"
"different because `hosting` is a child module of `front_of_house`, not of "
"the\n"
"root module. We’ll place the file for `hosting` in a new directory that will "
"be\n"
"named for its ancestors in the module tree, in this case "
"_src/front_of_house/_."
msgstr ""

#: src/ch06-05-separating-modules-into-different-files.md:64
msgid ""
"To start moving `hosting`, we change _src/front_of_house.cairo_ to contain "
"only the\n"
"declaration of the `hosting` module:"
msgstr ""

#: src/ch06-05-separating-modules-into-different-files.md:69
msgid ""
"```rust\n"
"mod hosting;\n"
"```"
msgstr ""

#: src/ch06-05-separating-modules-into-different-files.md:73
msgid ""
"Then we create a _src/front_of_house_ directory and a file _hosting.cairo_ "
"to\n"
"contain the definitions made in the `hosting` module:"
msgstr ""

#: src/ch06-05-separating-modules-into-different-files.md:76
msgid ""
"<span class=\"filename\">Filename: src/front_of_house/hosting.cairo</span>"
msgstr ""

#: src/ch06-05-separating-modules-into-different-files.md:78
msgid ""
"```rust\n"
"fn add_to_waitlist() {}\n"
"```"
msgstr ""

#: src/ch06-05-separating-modules-into-different-files.md:82
msgid ""
"If we instead put _hosting.cairo_ in the _src_ directory, the compiler "
"would\n"
"expect the _hosting.cairo_ code to be in a `hosting` module declared in the "
"crate\n"
"root, and not declared as a child of the `front_of_house` module. The\n"
"compiler’s rules for which files to check for which modules’ code means the\n"
"directories and files more closely match the module tree."
msgstr ""

#: src/ch06-05-separating-modules-into-different-files.md:88
msgid ""
"We’ve moved each module’s code to a separate file, and the module tree "
"remains\n"
"the same. The function calls in `eat_at_restaurant` will work without any\n"
"modification, even though the definitions live in different files. This\n"
"technique lets you move modules to new files as they grow in size."
msgstr ""

#: src/ch06-05-separating-modules-into-different-files.md:93
msgid ""
"Note that the `use restaurant::front_of_house::hosting` statement in\n"
"_src/lib.cairo_ also hasn’t changed, nor does `use` have any impact on what "
"files\n"
"are compiled as part of the crate. The `mod` keyword declares modules, and "
"Cairo\n"
"looks in a file with the same name as the module for the code that goes "
"into\n"
"that module."
msgstr ""

#: src/ch06-05-separating-modules-into-different-files.md:101
msgid ""
"Cairo lets you split a package into multiple crates and a crate into "
"modules\n"
"so you can refer to items defined in one module from another module. You can "
"do\n"
"this by specifying absolute or relative paths. These paths can be brought "
"into\n"
"scope with a `use` statement so you can use a shorter path for multiple uses "
"of\n"
"the item in that scope. Module code is public by default."
msgstr ""

#: src/ch07-00-generic-types-and-traits.md:1
msgid "# Generic Types and Traits"
msgstr ""

#: src/ch07-00-generic-types-and-traits.md:3
msgid ""
"Every programming language has tools for effectively handling the "
"duplication of concepts. In Cairo, one such tool is generics: abstract "
"stand-ins for concrete types or other properties. We can express the "
"behaviour of generics or how they relate to other generics without knowing "
"what will be in their place when compiling and running the code."
msgstr ""

#: src/ch07-00-generic-types-and-traits.md:5
msgid ""
"Functions, structs, enums and traits can incorporate generic types as part "
"of their definition instead of a concrete types like `u32` or "
"`ContractAddress`."
msgstr ""

#: src/ch07-00-generic-types-and-traits.md:7
msgid ""
"Generics allow us to replace specific types with a placeholder that "
"represents multiple types to remove code duplication."
msgstr ""

#: src/ch07-00-generic-types-and-traits.md:9
msgid ""
"For each concrete type that replaces a generic type the compiler creates a "
"new definition, reducing development time for the programmer, but code "
"duplication at compile level still exists. This may be of importance if you "
"are writing Starknet contracts and using a generic for multiple types which "
"will cause contract size to increment."
msgstr ""

#: src/ch07-00-generic-types-and-traits.md:11
msgid ""
"Then you’ll learn how to use traits to define behavior in a generic way. You "
"can combine traits with generic types to constrain a generic type to accept "
"only those types that have a particular behavior, as opposed to just any "
"type."
msgstr ""

#: src/ch07-01-generic-data-types.md:1
msgid "# Generic Data Types"
msgstr ""

#: src/ch07-01-generic-data-types.md:3
msgid ""
"We use generics to create definitions for item declarations, such as structs "
"and functions, which we can then use with many different concrete data "
"types. In Cairo we can use generics when defining functions, structs, enums, "
"traits, implementations and methods! In this chapter we are going to take a "
"look at how to effectively use generic types with all of them."
msgstr ""

#: src/ch07-01-generic-data-types.md:5
msgid "## Generic Functions"
msgstr ""

#: src/ch07-01-generic-data-types.md:7
msgid ""
"When defining a function that uses generics, we place the generics in the "
"function signature, where we would usually specify the data types of the "
"parameter and return value. For example, imagine we want to create a "
"function which given two `Array` of items, will return the largest one. If "
"we need to perform this operation for lists of different types, then we "
"would have to redefine the function each time. Luckily we can implement the "
"function once using generics and move on to other tasks."
msgstr ""

#: src/ch07-01-generic-data-types.md:9
msgid ""
"```rust\n"
"// does_not_compile\n"
"\n"
"use array::ArrayTrait;\n"
"\n"
"// Specify generic type T between the angulars\n"
"fn largest_list<T>(l1: Array<T>, l2: Array<T>) -> Array<T> {\n"
"    if l1.len() > l2.len() {\n"
"        l1\n"
"    } else {\n"
"        l2\n"
"    }\n"
"}\n"
"\n"
"fn main() {\n"
"    let mut l1 = ArrayTrait::new();\n"
"    let mut l2 = ArrayTrait::new();\n"
"\n"
"    l1.append(1);\n"
"    l1.append(2);\n"
"\n"
"    l2.append(3);\n"
"    l2.append(4);\n"
"    l2.append(5);\n"
"\n"
"    // There is no need to specify the concrete type of T because\n"
"    // it is inferred by the compiler\n"
"    let l3 = largest_list(l1, l2);\n"
"}\n"
"```"
msgstr ""

#: src/ch07-01-generic-data-types.md:40
msgid ""
"The `largest_list` function compares two lists of the same type and returns "
"the one with more elements and drops the other. If you compile the previous "
"code, you will notice that it will fail with an error saying that there are "
"no traits defined for dropping an array of a generic type. This happens "
"because the compiler has no way to guarantee that an `Array<T>` is droppable "
"when executing the `main` function. In order to drop an array of `T`, the "
"compiler must first know how to drop `T`. This can be fixed by specifying in "
"the function signature of `largest_list` that `T` must implement the drop "
"trait. The correct function definition of `largest_list` is as follows:"
msgstr ""

#: src/ch07-01-generic-data-types.md:42
msgid ""
"```rust\n"
"use array::ArrayTrait;\n"
"fn largest_list<T, impl TDrop: Drop<T>>(l1: Array<T>, l2: Array<T>) -> "
"Array<T> {\n"
"    if l1.len() > l2.len() {\n"
"        l1\n"
"    } else {\n"
"        l2\n"
"    }\n"
"}\n"
"```"
msgstr ""

#: src/ch07-01-generic-data-types.md:53
msgid ""
"The new `largest_list` function includes in its definition the requirement "
"that whatever generic type is placed there, it must be droppable. The `main` "
"function remains unchanged, the compiler is smart enough to deduct which "
"concrete type is being used and if it implements the `Drop` trait."
msgstr ""

#: src/ch07-01-generic-data-types.md:55
msgid "### Constraints for Generic Types"
msgstr ""

#: src/ch07-01-generic-data-types.md:57
msgid ""
"When defining generic types, it is useful to have information about them. "
"Knowing which traits a generic type implements allow us to use them more "
"effectively in a functions logic at the cost of constraining the generic "
"types that can be used with the function. We saw an example of this "
"previously by adding the `TDrop` implementation as part of the generic "
"arguments of `largest_list`. While `TDrop` was added to satisfy the "
"compilers requirements, we can also add constraints to benefit our function "
"logic."
msgstr ""

#: src/ch07-01-generic-data-types.md:59
msgid ""
"Imagine that we want, given a list of elements of some generic type `T`, "
"find the smallest element among them. Initially, we know that for an element "
"of type `T` to be comparable, it must implement the `PartialOrd` trait. The "
"resulting function would be:"
msgstr ""

#: src/ch07-01-generic-data-types.md:61
msgid ""
"```rust\n"
"// does_not_compile\n"
"use array::ArrayTrait;\n"
"\n"
"// Given a list of T get the smallest one.\n"
"// The PartialOrd trait implements comparison operations for T\n"
"fn smallest_element<T, impl TPartialOrd: PartialOrd<T>>(list: @Array<T>) -> "
"T {\n"
"    // This represents the smallest element through the iteration\n"
"    // Notice that we use the desnap (*) operator\n"
"    let mut smallest = *list[0];\n"
"\n"
"    // The index we will use to move through the list\n"
"    let mut index = 1;\n"
"\n"
"    // Iterate through the whole list storing the smallest\n"
"    loop {\n"
"        if index >= list.len() {\n"
"            break smallest;\n"
"        }\n"
"        if *list[index] < smallest {\n"
"            smallest = *list[index];\n"
"        }\n"
"        index = index + 1;\n"
"    }\n"
"}\n"
"\n"
"fn main() {\n"
"    let mut list: Array<u8> = ArrayTrait::new();\n"
"    list.append(5);\n"
"    list.append(3);\n"
"    list.append(10);\n"
"\n"
"    // We need to specify that we are passing a snapshot of `list` as an "
"argument\n"
"    let s = smallest_element(@list);\n"
"    assert(s == 3, 0);\n"
"}\n"
"```"
msgstr ""

#: src/ch07-01-generic-data-types.md:99
msgid ""
"The `smallest_element` function uses a generic type `T` that implements the "
"`PartialOrd` trait, takes a snapshot of an `Array<T>` as a parameter and "
"returns a copy of the smallest element. Because the parameter is of type "
"`@Array<T>`, we no longer need to drop it at the end of the execution and so "
"we don't require to implement the `Drop` trait for `T` as well. Why it does "
"not compile then?"
msgstr ""

#: src/ch07-01-generic-data-types.md:101
msgid ""
"When indexing on `list`, the value results in a snap of the indexed element, "
"unless `PartialOrd` is implemented for `@T` we need to desnap the element "
"using `*`. The `*` operation requires a copy from `@T` to`T`, which means "
"that `T` needs to implement the `Copy` trait. After copying an element of "
"type `@T` to `T`, there are now variables with type `T` that need to be "
"dropped, requiring for `T` to implement the `Drop` trait as well. We must "
"then add both `Drop` and `Copy` traits implementation for the function to be "
"correct. After updating the`smallest_element` function the resulting code "
"would be:"
msgstr ""

#: src/ch07-01-generic-data-types.md:103
msgid ""
"```rs\n"
"use array::ArrayTrait;\n"
"fn smallest_element<T, impl TPartialOrd: PartialOrd<T>, impl TCopy: Copy<T>, "
"impl TDrop: Drop<T>>(\n"
"    list: @Array<T>\n"
") -> T {\n"
"    let mut smallest = *list[0];\n"
"    let mut index = 1;\n"
"    loop {\n"
"        if index >= list.len() {\n"
"            break smallest;\n"
"        }\n"
"        if *list[index] < smallest {\n"
"            smallest = *list[index];\n"
"        }\n"
"        index = index + 1;\n"
"    }\n"
"}\n"
"```"
msgstr ""

#: src/ch07-01-generic-data-types.md:122
msgid "## Structs"
msgstr ""

#: src/ch07-01-generic-data-types.md:124
msgid ""
"We can also define structs to use a generic type parameter for one or more "
"fields using the `<>` syntax, similar to function definitions. First we "
"declare the name of the type parameter inside the angle brackets just after "
"the name of the struct. Then we use the generic type in the struct "
"definition where we would otherwise specify concrete data types. The next "
"code example shows the definition `Wallet<T>` which has a `balance` field of "
"type `T`."
msgstr ""

#: src/ch07-01-generic-data-types.md:126
msgid ""
"```rust\n"
"#[derive(Drop)]\n"
"struct Wallet<T> {\n"
"    balance: T\n"
"}\n"
"\n"
"\n"
"fn main() {\n"
"    let w = Wallet { balance: 3 };\n"
"}\n"
"```"
msgstr ""

#: src/ch07-01-generic-data-types.md:138
msgid ""
"The above code derives the `Drop` trait for the `Wallet` type automatically. "
"It is equivalent to writing the following code:"
msgstr ""

#: src/ch07-01-generic-data-types.md:140
msgid ""
"```rust\n"
"struct Wallet<T> {\n"
"    balance: T\n"
"}\n"
"\n"
"impl WalletDrop<T, impl TDrop: Drop<T>> of Drop<Wallet<T>>;\n"
"\n"
"fn main() {\n"
"    let w = Wallet { balance: 3 };\n"
"}\n"
"```"
msgstr ""

#: src/ch07-01-generic-data-types.md:152
msgid ""
"We avoid using the `derive` macro for `Drop` implementation of `Wallet` and "
"instead define our own `WalletDrop` implementation. Notice that we must "
"define, just like functions, an additional generic type for `WalletDrop` "
"saying that `T` implements the `Drop` trait as well. We are basically saying "
"that the struct `Wallet<T>` is droppable as long as `T` is also droppable."
msgstr ""

#: src/ch07-01-generic-data-types.md:154
msgid ""
"Finally, if we want to add a field to `Wallet` representing its address and "
"we want that field to be different than `T` but generic as well, we can "
"simply add another generic type between the `<>`:"
msgstr ""

#: src/ch07-01-generic-data-types.md:156
msgid ""
"```rust\n"
"#[derive(Drop)]\n"
"struct Wallet<T, U> {\n"
"    balance: T,\n"
"    address: U,\n"
"}\n"
"\n"
"fn main() {\n"
"    let w = Wallet { balance: 3, address: 14 };\n"
"}\n"
"```"
msgstr ""

#: src/ch07-01-generic-data-types.md:168
msgid ""
"We add to `Wallet` struct definition a new generic type `U` and then assign "
"this type to the new field member `address`. Notice that the derive "
"attribute for the `Drop` trait works for `U` as well."
msgstr ""

#: src/ch07-01-generic-data-types.md:170
msgid "## Enums"
msgstr ""

#: src/ch07-01-generic-data-types.md:172
msgid ""
"As we did with structs, we can define enums to hold generic data types in "
"their variants. For example the `Option<T>` enum provided by the Cairo core "
"library:"
msgstr ""

#: src/ch07-01-generic-data-types.md:181
msgid ""
"The `Option<T>` enum is generic over a type `T` and has two variants: "
"`Some`, which holds one value of type `T` and `None` that doesn't hold any "
"value. By using the `Option<T>` enum, it is possible for us to express the "
"abstract concept of an optional value and because the value has a generic "
"type `T` we can use this abstraction with any type."
msgstr ""

#: src/ch07-01-generic-data-types.md:183
msgid ""
"Enums can use multiple generic types as well, like definition of the "
"`Result<T, E>` enum that the core library provides:"
msgstr ""

#: src/ch07-01-generic-data-types.md:185
#: src/ch09-02-error-handling.md:11
msgid ""
"```rust\n"
"enum Result<T, E> {\n"
"    Ok: T,\n"
"    Err: E,\n"
"}\n"
"```"
msgstr ""

#: src/ch07-01-generic-data-types.md:192
#: src/ch09-02-error-handling.md:18
msgid ""
"The `Result<T, E>` enum has two generic types, `T` and `E`, and two "
"variants: `Ok` which holds the value of type `T` and `Err` which holds the "
"value of type `E`. This definition makes it convenient to use the `Result` "
"enum anywhere we have an operation that might succeed (by returning a value "
"of type `T`) or fail (by returning a value of type `E`)."
msgstr ""

#: src/ch07-01-generic-data-types.md:194
msgid "## Generic Methods"
msgstr ""

#: src/ch07-01-generic-data-types.md:196
msgid ""
"We can implement methods on structs and enums, and use the generic types in "
"their definition, too. Using our previous definition of `Wallet<T>` struct, "
"we define a `balance` method for it:"
msgstr ""

#: src/ch07-01-generic-data-types.md:198
msgid ""
"```rust\n"
"#[derive(Copy, Drop)]\n"
"struct Wallet<T> {\n"
"    balance: T\n"
"}\n"
"\n"
"trait WalletTrait<T> {\n"
"    fn balance(self: @Wallet<T>) -> T;\n"
"}\n"
"\n"
"impl WalletImpl<T, impl TCopy: Copy<T>> of WalletTrait<T> {\n"
"    fn balance(self: @Wallet<T>) -> T {\n"
"        return *self.balance;\n"
"    }\n"
"}\n"
"\n"
"fn main() {\n"
"    let w = Wallet { balance: 50 };\n"
"    assert(w.balance() == 50, 0);\n"
"}\n"
"```"
msgstr ""

#: src/ch07-01-generic-data-types.md:220
msgid ""
"We first define `WalletTrait<T>` trait using a generic type `T` which "
"defines a method that returns a snapshot of the field `address` from "
"`Wallet`. Then we give an implementation for the trait in `WalletImpl<T>`. "
"Note that you need to include a generic type in both definitions of the "
"trait and the implementation."
msgstr ""

#: src/ch07-01-generic-data-types.md:222
msgid ""
"We can also specify constraints on generic types when defining methods on "
"the type. We could, for example, implement methods only for `Wallet<u128>` "
"instances rather than `Wallet<T>`. In the code example we define an "
"implementation for wallets which have a concrete type of `u128` for the "
"`balance` field."
msgstr ""

#: src/ch07-01-generic-data-types.md:224
msgid ""
"```rust\n"
"#[derive(Copy, Drop)]\n"
"struct Wallet<T> {\n"
"    balance: T\n"
"}\n"
"\n"
"/// Generic trait for wallets\n"
"trait WalletTrait<T> {\n"
"    fn balance(self: @Wallet<T>) -> T;\n"
"}\n"
"\n"
"impl WalletImpl<T, impl TCopy: Copy<T>> of WalletTrait<T> {\n"
"    fn balance(self: @Wallet<T>) -> T {\n"
"        return *self.balance;\n"
"    }\n"
"}\n"
"\n"
"/// Trait for wallets of type u128\n"
"trait WalletReceiveTrait {\n"
"    fn receive(ref self: Wallet<u128>, value: u128);\n"
"}\n"
"\n"
"impl WalletReceiveImpl of WalletReceiveTrait {\n"
"    fn receive(ref self: Wallet<u128>, value: u128) {\n"
"        self.balance += value;\n"
"    }\n"
"}\n"
"\n"
"fn main() {\n"
"    let mut w = Wallet { balance: 50 };\n"
"    assert(w.balance() == 50, 0);\n"
"\n"
"    w.receive(100);\n"
"    assert(w.balance() == 150, 0);\n"
"}\n"
"```"
msgstr ""

#: src/ch07-01-generic-data-types.md:261
msgid ""
"The new method `receive` increments the size of the balance of any instance "
"of a `Wallet<u128>`. Notice that we changed the `main` function making `w` a "
"mutable variable in order for it to be able to update its balance. If we "
"were to change the initialization of `w` by changing the type of `balance` "
"the previous code wouldn't compile."
msgstr ""

#: src/ch07-01-generic-data-types.md:263
msgid ""
"Cairo allows us to define generic methods inside generic traits as well. "
"Using the past implementation from `Wallet<U, V>` we are going to define a "
"trait that picks two wallets of different generic types and create a new one "
"with a generic type of each. First, let's rewrite the struct definition:"
msgstr ""

#: src/ch07-01-generic-data-types.md:265
msgid ""
"```rust\n"
"// does_not_compile\n"
"struct Wallet<T, U> {\n"
"    balance: T,\n"
"    address: U,\n"
"```"
msgstr ""

#: src/ch07-01-generic-data-types.md:272
msgid "Next we are going to naively define the mixup trait and implementation:"
msgstr ""

#: src/ch07-01-generic-data-types.md:274
msgid ""
"```rust\n"
"\n"
"// This does not compile!\n"
"trait WalletMixTrait<T1, U1> {\n"
"    fn mixup<T2, U2>(self: Wallet<T1, U1>, other: Wallet<T2, U2>) -> "
"Wallet<T1, U2>;\n"
"}\n"
"\n"
"impl WalletMixImpl<T1, U1> of WalletMixTrait<T1, U1> {\n"
"    fn mixup<T2, U2>(self: Wallet<T1, U1>, other: Wallet<T2, U2>) -> "
"Wallet<T1, U2> {\n"
"        Wallet { balance: self.balance, address: other.address }\n"
"    }\n"
"\n"
"```"
msgstr ""

#: src/ch07-01-generic-data-types.md:288
msgid ""
"We are creating a trait `WalletMixTrait<T1, U1>` with the `mixup<T2, U2>` "
"methods which given an instance of `Wallet<T1, U1>` and `Wallet<T2, U2>` "
"creates a new `Wallet<T1, U2>`. As `mixup` signature specify, both `self` "
"and `other` are getting dropped at the end of the function, which is the "
"reason for this code not to compile. If you have been following from the "
"start until now you would know that we must add a requirement for all the "
"generic types specifying that they will implement the `Drop` trait in order "
"for the compiler to know how to drop instances of `Wallet<T, U>`. The "
"updated implementation is as follow:"
msgstr ""

#: src/ch07-01-generic-data-types.md:290
msgid ""
"```rust\n"
"trait WalletMixTrait<T1, U1> {\n"
"    fn mixup<T2, impl T2Drop: Drop<T2>, U2, impl U2Drop: Drop<U2>>(\n"
"        self: Wallet<T1, U1>, other: Wallet<T2, U2>\n"
"    ) -> Wallet<T1, U2>;\n"
"}\n"
"\n"
"impl WalletMixImpl<T1, impl T1Drop: Drop<T1>, U1, impl U1Drop: Drop<U1>> of "
"WalletMixTrait<T1, U1> {\n"
"    fn mixup<T2, impl T2Drop: Drop<T2>, U2, impl U2Drop: Drop<U2>>(\n"
"        self: Wallet<T1, U1>, other: Wallet<T2, U2>\n"
"    ) -> Wallet<T1, U2> {\n"
"        Wallet { balance: self.balance, address: other.address }\n"
"    }\n"
"}\n"
"```"
msgstr ""

#: src/ch07-01-generic-data-types.md:306
msgid ""
"We add the requirements for `T1` and `U1` to be droppable on `WalletMixImpl` "
"declaration. Then we do the same for `T2` and `U2`, this time as part of "
"`mixup` signature. We can now try the `mixup` function:"
msgstr ""

#: src/ch07-01-generic-data-types.md:308
msgid ""
"```rust\n"
"fn main() {\n"
"    let w1 = Wallet { balance: true, address: 10 };\n"
"    let w2 = Wallet { balance: 32, address: 100 };\n"
"\n"
"    let w3 = w1.mixup(w2);\n"
"\n"
"    assert(w3.balance == true, 0);\n"
"    assert(w3.address == 100, 0);\n"
"}\n"
"```"
msgstr ""

#: src/ch07-01-generic-data-types.md:320
msgid ""
"We first create two instances: one of `Wallet<bool, u128>` and the other of "
"`Wallet<felt252, u8>`. Then, we call `mixup` and create a new `Wallet<bool, "
"u8>` instance."
msgstr ""

#: src/ch07-02-traits-in-cairo.md:1
msgid "# Traits in Cairo"
msgstr ""

#: src/ch07-02-traits-in-cairo.md:3
msgid ""
"Traits specify functionality blueprints that can be implemented. The "
"blueprint specification includes a set of function signatures containing "
"type annotations for the parameters and return value. This sets a standard "
"to implement the specific functionality."
msgstr ""

#: src/ch07-02-traits-in-cairo.md:5
msgid "## Defining a Trait"
msgstr ""

#: src/ch07-02-traits-in-cairo.md:7
msgid ""
"To define a trait, you use the keyword `trait` followed by the name of the "
"trait in `PascalCase` then the function signatures in a pair of curly braces."
msgstr ""

#: src/ch07-02-traits-in-cairo.md:9
msgid ""
"For example, let's say that we have multiple structs representing shapes. We "
"want our application to be able to perform geometry operations on these "
"shapes, So we define a trait `ShapeGeometry` that contains a blueprint to "
"implement geometry operations on a shape like this:"
msgstr ""

#: src/ch07-02-traits-in-cairo.md:11
msgid ""
"```rust\n"
"trait ShapeGeometry {\n"
"    fn boundary(self: Rectangle) -> u64;\n"
"    fn area(self: Rectangle) -> u64;\n"
"}\n"
"```"
msgstr ""

#: src/ch07-02-traits-in-cairo.md:18
msgid ""
"Here our trait `ShapeGeometry` declares signatures for two methods "
"`boundary` and `area`. When implemented, both these functions should return "
"a `u64` and accept parameters as specified by the trait."
msgstr ""

#: src/ch07-02-traits-in-cairo.md:20
msgid "## Implementing a Trait"
msgstr ""

#: src/ch07-02-traits-in-cairo.md:22
msgid ""
"A trait can be implemented using `impl` keyword with the name of your "
"implementation followed by `of` then the name of trait being implemented. "
"Here's an example implementing `ShapeGeometry` trait."
msgstr ""

#: src/ch07-02-traits-in-cairo.md:24
msgid ""
"```rust\n"
"impl RectangleGeometry of ShapeGeometry {\n"
"\tfn boundary(self: Rectangle) -> u64 {\n"
"        2 * (self.height + self.width)\n"
"    }\n"
"\tfn area(self: Rectangle) -> u64 {\n"
"\t\tself.height * self.width\n"
"\t}\n"
"}\n"
"```"
msgstr ""

#: src/ch07-02-traits-in-cairo.md:35
msgid ""
"In the code above, `RectangleGeometry` implements the trait `ShapeGeometry` "
"defining what the methods `boundary` and `area` should do. Note that the "
"function parameters and return value types are identical to the trait "
"specification."
msgstr ""

#: src/ch07-02-traits-in-cairo.md:37
msgid "## Parameter `self`"
msgstr ""

#: src/ch07-02-traits-in-cairo.md:39
msgid ""
"In the example above, `self` is a special parameter. When a parameter with "
"name `self` is used, the implemented functions are also [attached to the "
"instances of the type as "
"methods](ch04-03-method-syntax.md#defining-methods). Here's an illustration,"
msgstr ""

#: src/ch07-02-traits-in-cairo.md:41
msgid ""
"When the `ShapeGeometry` trait is implemented, the function `area` from the "
"`ShapeGeometry` trait can be called in two ways:"
msgstr ""

#: src/ch07-02-traits-in-cairo.md:43
msgid ""
"```rust\n"
"let rect = Rectangle { ... }; // Rectangle instantiation\n"
"\n"
"// First way, as a method on the struct instance\n"
"let area1 = rect.area();\n"
"// Second way, from the implementation\n"
"let area2 = RectangleGeometry::area(rect);\n"
"// `area1` has same value as `area2`\n"
"area1.print();\n"
"area2.print();\n"
"```"
msgstr ""

#: src/ch07-02-traits-in-cairo.md:55
msgid ""
"And the implementation of the `area` method will be accessed via the `self` "
"parameter."
msgstr ""

#: src/ch07-02-traits-in-cairo.md:57
msgid "## Generic Traits"
msgstr ""

#: src/ch07-02-traits-in-cairo.md:59
msgid ""
"Usually we want to write a trait when we want multiple types to implement a "
"functionality in a standard way. However, in the example above the "
"signatures are static and cannot be used for multiple types. To do this, we "
"use generic types when defining traits."
msgstr ""

#: src/ch07-02-traits-in-cairo.md:61
msgid ""
"In the example below, we use generic type `T` and our method signatures can "
"use this alias which can be provided during implementation."
msgstr ""

#: src/ch07-02-traits-in-cairo.md:63
msgid ""
"```rust\n"
"use debug::PrintTrait;\n"
"\n"
"#[derive(Copy, Drop)]\n"
"struct Rectangle {\n"
"    height: u64,\n"
"    width: u64,\n"
"}\n"
"\n"
"#[derive(Copy, Drop)]\n"
"struct Circle {\n"
"    radius: u64\n"
"}\n"
"\n"
"// Here T is an alias type which will be provided during implementation\n"
"trait ShapeGeometry<T> {\n"
"    fn boundary(self: T) -> u64;\n"
"    fn area(self: T) -> u64;\n"
"}\n"
"\n"
"// Implementation RectangleGeometry passes in <Rectangle>\n"
"// to implement the trait for that type\n"
"impl RectangleGeometry of ShapeGeometry<Rectangle> {\n"
"    fn boundary(self: Rectangle) -> u64 {\n"
"        2 * (self.height + self.width)\n"
"    }\n"
"    fn area(self: Rectangle) -> u64 {\n"
"        self.height * self.width\n"
"    }\n"
"}\n"
"\n"
"// We might have another struct Circle\n"
"// which can use the same trait spec\n"
"impl CircleGeometry of ShapeGeometry<Circle> {\n"
"    fn boundary(self: Circle) -> u64 {\n"
"        (2 * 314 * self.radius) / 100\n"
"    }\n"
"    fn area(self: Circle) -> u64 {\n"
"        (314 * self.radius * self.radius) / 100\n"
"    }\n"
"}\n"
"\n"
"fn main() {\n"
"    let rect = Rectangle { height: 5, width: 7 };\n"
"    rect.area().print(); // 35\n"
"    rect.boundary().print(); // 24\n"
"\n"
"    let circ = Circle { radius: 5 };\n"
"    circ.area().print(); // 78\n"
"    circ.boundary().print(); // 31\n"
"}\n"
"```"
msgstr ""

#: src/ch07-02-traits-in-cairo.md:116
msgid "## Managing and using external trait implementations"
msgstr ""

#: src/ch07-02-traits-in-cairo.md:118
msgid ""
"To use traits methods, you need to make sure the correct "
"traits/implementation(s) are imported. In the code above we imported "
"`PrintTrait` from `debug` with `use debug::PrintTrait;` to use the `print()` "
"methods on supported types."
msgstr ""

#: src/ch07-02-traits-in-cairo.md:120
msgid ""
"In some cases you might need to import not only the trait but also the "
"implementation if they are declared in separate modules.\n"
"If `CircleGeometry` was in a separate module/file `circle` then to use "
"`boundary` on `circ: Circle`, we'd need to import `CircleGeometry` in "
"addition to `ShapeGeometry`."
msgstr ""

#: src/ch07-02-traits-in-cairo.md:123
msgid "If the code was organised into modules like this,"
msgstr ""

#: src/ch07-02-traits-in-cairo.md:125
msgid ""
"```rust,does_not_compile,ignore_format\n"
"use debug::PrintTrait;\n"
"\n"
"// struct Circle { ... } and struct Rectangle { ... }\n"
"\n"
"mod geometry {\n"
"    use super::Rectangle;\n"
"    trait ShapeGeometry<T> {\n"
"        // ...\n"
"    }\n"
"\n"
"    impl RectangleGeometry of ShapeGeometry::<Rectangle> {\n"
"        // ...\n"
"    }\n"
"}\n"
"\n"
"// Could be in a different file\n"
"mod circle {\n"
"    use super::geometry::ShapeGeometry;\n"
"    use super::Circle;\n"
"    impl CircleGeometry of ShapeGeometry<Circle> {\n"
"        // ...\n"
"    }\n"
"}\n"
"\n"
"fn main() {\n"
"    let rect = Rectangle { height: 5, width: 7 };\n"
"    let circ = Circle { radius: 5 };\n"
"    // Fails with this error\n"
"    // Method `area` not found on... Did you import the correct trait and "
"impl?\n"
"    rect.area().print();\n"
"    circ.area().print();\n"
"}\n"
"```"
msgstr ""

#: src/ch07-02-traits-in-cairo.md:160
msgid "To make it work, in addition to,"
msgstr ""

#: src/ch07-02-traits-in-cairo.md:162
msgid ""
"```rust\n"
"use geometry::ShapeGeometry;\n"
"```"
msgstr ""

#: src/ch07-02-traits-in-cairo.md:166
msgid "you might also need to use `CircleGeometry`,"
msgstr ""

#: src/ch07-02-traits-in-cairo.md:168
msgid ""
"```rust\n"
"use circle::CircleGeometry\n"
"```"
msgstr ""

#: src/ch08-00-testing-cairo-programs.md:1
msgid "# Testing Cairo Programs"
msgstr ""

#: src/ch08-01-how-to-write-tests.md:1
msgid "# How To Write Tests"
msgstr ""

#: src/ch08-01-how-to-write-tests.md:3
msgid "## The Anatomy of a Test Function"
msgstr ""

#: src/ch08-01-how-to-write-tests.md:5
msgid ""
"Tests are Cairo functions that verify that the non-test code is functioning "
"in the expected manner. The bodies of test functions typically perform these "
"three actions:"
msgstr ""

#: src/ch08-01-how-to-write-tests.md:7
msgid ""
"- Set up any needed data or state.\n"
"- Run the code you want to test.\n"
"- Assert the results are what you expect."
msgstr ""

#: src/ch08-01-how-to-write-tests.md:11
msgid ""
"Let’s look at the features Cairo provides specifically for writing tests "
"that take these actions, which include the `test` attribute, the `assert` "
"function, and the `should_panic` attribute."
msgstr ""

#: src/ch08-01-how-to-write-tests.md:13
msgid "### The Anatomy of a Test Function"
msgstr ""

#: src/ch08-01-how-to-write-tests.md:15
msgid ""
"At its simplest, a test in Cairo is a function that’s annotated with the "
"`test` attribute. Attributes are metadata about pieces of Cairo code; one "
"example is the derive attribute we used with structs in Chapter 4. To change "
"a function into a test function, add `#[test]` on the line before `fn`. When "
"you run your tests with the `cairo-test` command, Cairo builds a test runner "
"binary that runs the annotated functions and reports on whether each test "
"function passes or fails."
msgstr ""

#: src/ch08-01-how-to-write-tests.md:17
msgid ""
"Let's create a new project called `adder` that will add two numbers using "
"Scarb with the command `scarb new adder`:"
msgstr ""

#: src/ch08-01-how-to-write-tests.md:19
msgid ""
"```shell\n"
"adder\n"
"├── cairo_project.toml\n"
"├── Scarb.toml\n"
"└── src\n"
"    └── lib.cairo\n"
"```"
msgstr ""

#: src/ch08-01-how-to-write-tests.md:27
#: src/ch08-02-test-organization.md:51
msgid "<!-- TODO: remove when Scarb test work -->"
msgstr ""

#: src/ch08-01-how-to-write-tests.md:29
msgid ""
"> Note: You will notice here a `cairo_project.toml` file.\n"
"> This is the configuration file for \"vanilla\" Cairo projects (i.e. not "
"managed by Scarb),\n"
"> which is required to run the `cairo-test .` command to run the code of the "
"crate.\n"
"> It is required until Scarb implements this feature. The content of the "
"file is:\n"
">\n"
"> ```toml\n"
"> [crate_roots]\n"
"> adder = \"src\"\n"
"> ```\n"
">\n"
"> and indicates that the crate named \"adder\" is located in the `src` "
"directory."
msgstr ""

#: src/ch08-01-how-to-write-tests.md:41
msgid "In _lib.cairo_, let's add a first test, as shown in Listing 8-1."
msgstr ""

#: src/ch08-01-how-to-write-tests.md:43
#: src/ch08-01-how-to-write-tests.md:76
#: src/ch08-01-how-to-write-tests.md:132
#: src/ch08-01-how-to-write-tests.md:155
#: src/ch08-01-how-to-write-tests.md:221
#: src/ch08-01-how-to-write-tests.md:319
#: src/ch08-01-how-to-write-tests.md:411
#: src/ch08-02-test-organization.md:19
#: src/ch09-01-unrecoverable-errors-with-panic.md:9
msgid "<span class=\"filename\">Filename: lib.cairo</span>"
msgstr ""

#: src/ch08-01-how-to-write-tests.md:45
msgid ""
"```rust\n"
"    #[test]\n"
"    fn it_works() {\n"
"        let result = 2 + 2;\n"
"        assert(result == 4, 'result is not 4');\n"
"    }\n"
"```"
msgstr ""

#: src/ch08-01-how-to-write-tests.md:53
msgid "<span class=\"caption\">Listing 8-1: A test module and function</span>"
msgstr ""

#: src/ch08-01-how-to-write-tests.md:55
msgid ""
"For now, let’s ignore the top two lines and focus on the function. Note the "
"`#[test]` annotation: this attribute indicates this is a test function, so "
"the test runner knows to treat this function as a test. We might also have "
"non-test functions in the tests module to help set up common scenarios or "
"perform common operations, so we always need to indicate which functions are "
"tests."
msgstr ""

#: src/ch08-01-how-to-write-tests.md:57
msgid ""
"The example function body uses the `assert` function, which contains the "
"result of adding 2 and 2, equals 4. This assertion serves as an example of "
"the format for a typical test. Let’s run it to see that this test passes."
msgstr ""

#: src/ch08-01-how-to-write-tests.md:59
msgid ""
"The `cairo-test .` command runs all tests in our project, as shown in "
"Listing 8-2."
msgstr ""

#: src/ch08-01-how-to-write-tests.md:61
msgid ""
"```shell\n"
"$ cairo-test .\n"
"running 1 tests\n"
"test adder::lib::tests::it_works ... ok\n"
"test result: ok. 1 passed; 0 failed; 0 ignored; 0 filtered out;\n"
"```"
msgstr ""

#: src/ch08-01-how-to-write-tests.md:68
msgid ""
"<span class=\"caption\">Listing 8-2: The output from running a test</span>"
msgstr ""

#: src/ch08-01-how-to-write-tests.md:70
msgid ""
"`cairo-test` compiled and ran the test. We see the line `running 1 tests`. "
"The next line shows the name of the generated test function, called "
"`it_works`, and that the result of running that test is `ok`. The overall "
"summary `test result: ok.` means that all the tests passed, and the portion "
"that reads `1 passed; 0 failed` totals the number of tests that passed or "
"failed."
msgstr ""

#: src/ch08-01-how-to-write-tests.md:72
msgid ""
"It’s possible to mark a test as ignored so it doesn’t run in a particular "
"instance; we’ll cover that in the [Ignoring Some Tests Unless Specifically "
"Requested](#ignoring-some-tests-unless-specifically-requested) section later "
"in this chapter. Because we haven’t done that here, the summary shows `0 "
"ignored`. We can also pass an argument to the `cairo-test` command to run "
"only a test whose name matches a string; this is called filtering and we’ll "
"cover that in the [Running Single Tests](#running-single-tests) section. We "
"also haven’t filtered the tests being run, so the end of the summary shows "
"`0 filtered out`."
msgstr ""

#: src/ch08-01-how-to-write-tests.md:74
msgid ""
"Let’s start to customize the test to our own needs. First change the name of "
"the `it_works` function to a different name, such as `exploration`, like so:"
msgstr ""

#: src/ch08-01-how-to-write-tests.md:78
msgid ""
"```rust\n"
"    #[test]\n"
"    fn exploration() {\n"
"        let result = 2 + 2;\n"
"        assert(result == 4, 'result is not 4');\n"
"    }\n"
"```"
msgstr ""

#: src/ch08-01-how-to-write-tests.md:86
msgid ""
"Then run `cairo-test  -- --path src` again. The output now shows "
"`exploration` instead of `it_works`:"
msgstr ""

#: src/ch08-01-how-to-write-tests.md:88
msgid ""
"```shell\n"
"$ cairo-test .\n"
"running 1 tests\n"
"test adder::lib::tests::exploration ... ok\n"
"test result: ok. 1 passed; 0 failed; 0 ignored; 0 filtered out;\n"
"```"
msgstr ""

#: src/ch08-01-how-to-write-tests.md:95
msgid ""
"Now we’ll add another test, but this time we’ll make a test that fails! "
"Tests fail when something in the test function panics. Each test is run in a "
"new thread, and when the main thread sees that a test thread has died, the "
"test is marked as failed. Enter the new test as a function named `another`, "
"so your _src/lib.cairo_ file looks like Listing 8-3."
msgstr ""

#: src/ch08-01-how-to-write-tests.md:97
msgid ""
"```rust\n"
"    #[test]\n"
"    fn another() {\n"
"        let result = 2 + 2;\n"
"        assert(result == 6, 'Make this test fail');\n"
"    }\n"
"\n"
"```"
msgstr ""

#: src/ch08-01-how-to-write-tests.md:106
msgid ""
"<span class=\"caption\">Listing 8-3: Adding a second test that will "
"fail</span>"
msgstr ""

#: src/ch08-01-how-to-write-tests.md:108
msgid ""
"```shell\n"
"$ cairo-test .\n"
"running 2 tests\n"
"test adder::lib::tests::exploration ... ok\n"
"test adder::lib::tests::another ... fail\n"
"failures:\n"
"    adder::lib::tests::another - panicked with "
"[1725643816656041371866211894343434536761780588 ('Make this test fail'), ].\n"
"Error: test result: FAILED. 1 passed; 1 failed; 0 ignored\n"
"```"
msgstr ""

#: src/ch08-01-how-to-write-tests.md:118
msgid ""
"<span class=\"caption\">Listing 8-4: Test results when one test passes and "
"one test fails</span>"
msgstr ""

#: src/ch08-01-how-to-write-tests.md:120
msgid ""
"Instead of `ok`, the line `adder::lib::tests::another` shows `fail`. A new "
"section appears between the individual results and the summary. It displays "
"the detailed reason for each test failure. In this case, we get the details "
"that `another` failed because it panicked with "
"`[1725643816656041371866211894343434536761780588 ('Make this test fail'), ]` "
"in the _src/lib.cairo_ file."
msgstr ""

#: src/ch08-01-how-to-write-tests.md:122
msgid ""
"The summary line displays at the end: overall, our test result is `FAILED`. "
"We had one test pass and one test fail."
msgstr ""

#: src/ch08-01-how-to-write-tests.md:124
msgid ""
"Now that you’ve seen what the test results look like in different scenarios, "
"let’s look at some functions that are useful in tests."
msgstr ""

#: src/ch08-01-how-to-write-tests.md:126
msgid "## Checking Results with the assert function"
msgstr ""

#: src/ch08-01-how-to-write-tests.md:128
msgid ""
"The `assert` function, provided by Cairo, is useful when you want to ensure "
"that some condition in a test evaluates to `true`. We give the `assert` "
"function a first argument that evaluates to a Boolean. If the value is "
"`true`, nothing happens and the test passes. If the value is `false`, the "
"assert function calls `panic()` to cause the test to fail with a message we "
"defined as the second argument of the `assert` function. Using the `assert` "
"function helps us check that our code is functioning in the way we intend."
msgstr ""

#: src/ch08-01-how-to-write-tests.md:130
msgid ""
"In [Chapter 4, Listing 5-15](ch04-03-method-syntax.md#multiple-impl-blocks), "
"we used a `Rectangle` struct and a `can_hold` method, which are repeated "
"here in Listing 8-5. Let’s put this code in the _src/lib.cairo_ file, then "
"write some tests for it using the `assert` function."
msgstr ""

#: src/ch08-01-how-to-write-tests.md:151
msgid ""
"<span class=\"caption\">Listing 8-5: Using the `Rectangle` struct and its "
"`can_hold` method from Chapter 5</span>"
msgstr ""

#: src/ch08-01-how-to-write-tests.md:153
msgid ""
"The `can_hold` method returns a `bool`, which means it’s a perfect use case "
"for the assert function. In Listing 8-6, we write a test that exercises the "
"`can_hold` method by creating a `Rectangle` instance that has a width of `8` "
"and a height of `7` and asserting that it can hold another `Rectangle` "
"instance that has a width of `5` and a height of `1`."
msgstr ""

#: src/ch08-01-how-to-write-tests.md:157
msgid ""
"```rust\n"
"# use debug::PrintTrait;\n"
"# #[derive(Copy, Drop)]\n"
"# struct Rectangle {\n"
"#     width: u64,\n"
"#     height: u64,\n"
"# }\n"
"# \n"
"# trait RectangleTrait {\n"
"#     fn area(self: @Rectangle) -> u64;\n"
"#     fn can_hold(self: @Rectangle, other: @Rectangle) -> bool;\n"
"# }\n"
"# \n"
"# impl RectangleImpl of RectangleTrait {\n"
"#     fn area(self: @Rectangle) -> u64 {\n"
"#         *self.width * *self.height\n"
"#     }\n"
"# \n"
"#     fn can_hold(self: @Rectangle, other: @Rectangle) -> bool {\n"
"#         *self.width > *other.width & *self.height > *other.height\n"
"#     }\n"
"# }\n"
"# \n"
"# #[cfg(test)]\n"
"# mod tests {\n"
"#     use super::Rectangle;\n"
"#     use super::RectangleTrait;\n"
"# \n"
"# \n"
"    #[test]\n"
"    fn larger_can_hold_smaller() {\n"
"        let larger = Rectangle { height: 7, width: 8,  };\n"
"        let smaller = Rectangle { height: 1, width: 5,  };\n"
"\n"
"        assert(larger.can_hold(@smaller), 'rectangle cannot hold');\n"
"    }\n"
"# \n"
"#     #[test]\n"
"#     fn smaller_cannot_hold_larger() {\n"
"#         let larger = Rectangle { height: 7, width: 8,  };\n"
"#         let smaller = Rectangle { height: 1, width: 5,  };\n"
"# \n"
"#         assert(!smaller.can_hold(@larger), 'rectangle cannot hold');\n"
"#     }\n"
"# }\n"
"# \n"
"# \n"
"```"
msgstr ""

#: src/ch08-01-how-to-write-tests.md:206
msgid ""
"<span class=\"caption\">Listing 8-6: A test for `can_hold` that checks "
"whether a larger rectangle can indeed hold a smaller rectangle</span>"
msgstr ""

#: src/ch08-01-how-to-write-tests.md:208
msgid ""
"Note that we’ve added two new lines inside the tests module: `use "
"super::Rectangle;` and `use super::RectangleTrait;`. The tests module is a "
"regular module that follows the usual visibility rules. Because the tests "
"module is an inner module, we need to bring the code under test in the outer "
"module into the scope of the inner module."
msgstr ""

#: src/ch08-01-how-to-write-tests.md:210
msgid ""
"We’ve named our test `larger_can_hold_smaller`, and we’ve created the two "
"`Rectangle` instances that we need. Then we called the assert function and "
"passed it the result of calling `larger.can_hold(@smaller)`. This expression "
"is supposed to return `true`, so our test should pass. Let’s find out!"
msgstr ""

#: src/ch08-01-how-to-write-tests.md:212
msgid ""
"```shell\n"
"$ cairo-test .\n"
"running 1 tests\n"
"test adder::lib::tests::larger_can_hold_smaller ... ok\n"
"test result: ok. 1 passed; 0 failed; 0 ignored; 0 filtered out;\n"
"```"
msgstr ""

#: src/ch08-01-how-to-write-tests.md:219
msgid ""
"It does pass! Let’s add another test, this time asserting that a smaller "
"rectangle cannot hold a larger rectangle:"
msgstr ""

#: src/ch08-01-how-to-write-tests.md:223
msgid ""
"```rust\n"
"# use debug::PrintTrait;\n"
"# #[derive(Copy, Drop)]\n"
"# struct Rectangle {\n"
"#     width: u64,\n"
"#     height: u64,\n"
"# }\n"
"# \n"
"# trait RectangleTrait {\n"
"#     fn area(self: @Rectangle) -> u64;\n"
"#     fn can_hold(self: @Rectangle, other: @Rectangle) -> bool;\n"
"# }\n"
"# \n"
"# impl RectangleImpl of RectangleTrait {\n"
"#     fn area(self: @Rectangle) -> u64 {\n"
"#         *self.width * *self.height\n"
"#     }\n"
"# \n"
"#     fn can_hold(self: @Rectangle, other: @Rectangle) -> bool {\n"
"#         *self.width > *other.width & *self.height > *other.height\n"
"#     }\n"
"# }\n"
"# \n"
"# #[cfg(test)]\n"
"# mod tests {\n"
"#     use super::Rectangle;\n"
"#     use super::RectangleTrait;\n"
"# \n"
"# \n"
"#     #[test]\n"
"#     fn larger_can_hold_smaller() {\n"
"#         let larger = Rectangle { height: 7, width: 8,  };\n"
"#         let smaller = Rectangle { height: 1, width: 5,  };\n"
"# \n"
"#         assert(larger.can_hold(@smaller), 'rectangle cannot hold');\n"
"#     }\n"
"# \n"
"    #[test]\n"
"    fn smaller_cannot_hold_larger() {\n"
"        let larger = Rectangle { height: 7, width: 8,  };\n"
"        let smaller = Rectangle { height: 1, width: 5,  };\n"
"\n"
"        assert(!smaller.can_hold(@larger), 'rectangle cannot hold');\n"
"    }\n"
"# }\n"
"# \n"
"# \n"
"```"
msgstr ""

#: src/ch08-01-how-to-write-tests.md:272
msgid ""
"Because the correct result of the `can_hold` function in this case is "
"`false`, we need to negate that result before we pass it to the assert "
"function. As a result, our test will pass if `can_hold` returns false:"
msgstr ""

#: src/ch08-01-how-to-write-tests.md:274
msgid ""
"```shell\n"
"$ cairo-test .\n"
"    running 2 tests\n"
"    test adder::lib::tests::smaller_cannot_hold_larger ... ok\n"
"    test adder::lib::tests::larger_can_hold_smaller ... ok\n"
"    test result: ok. 2 passed; 0 failed; 0 ignored; 0 filtered out;\n"
"```"
msgstr ""

#: src/ch08-01-how-to-write-tests.md:282
msgid ""
"Two tests that pass! Now let’s see what happens to our test results when we "
"introduce a bug in our code. We’ll change the implementation of the "
"`can_hold` method by replacing the greater-than sign with a less-than sign "
"when it compares the widths:"
msgstr ""

#: src/ch08-01-how-to-write-tests.md:284
msgid ""
"```rust\n"
"impl RectangleImpl of RectangleTrait {\n"
"    fn area(self: @Rectangle) -> u64 {\n"
"        *self.width * *self.height\n"
"    }\n"
"\n"
"    fn can_hold(self: @Rectangle, other: @Rectangle) -> bool {\n"
"        *self.width < *other.width & *self.height > *other.height\n"
"    }\n"
"}\n"
"```"
msgstr ""

#: src/ch08-01-how-to-write-tests.md:296
msgid "Running the tests now produces the following:"
msgstr ""

#: src/ch08-01-how-to-write-tests.md:298
msgid ""
"```shell\n"
"$ cairo-test .\n"
"running 2 tests\n"
"test adder::lib::tests::smaller_cannot_hold_larger ... ok\n"
"test adder::lib::tests::larger_can_hold_smaller ... fail\n"
"failures:\n"
"   adder::lib::tests::larger_can_hold_smaller - panicked with "
"[167190012635530104759003347567405866263038433127524 ('rectangle cannot "
"hold'), ].\n"
"\n"
"Error: test result: FAILED. 1 passed; 1 failed; 0 ignored\n"
"```"
msgstr ""

#: src/ch08-01-how-to-write-tests.md:309
msgid ""
"Our tests caught the bug! Because `larger.width` is `8` and `smaller.width` "
"is `5`, the comparison of the widths in `can_hold` now returns `false`: `8` "
"is not less than `5`."
msgstr ""

#: src/ch08-01-how-to-write-tests.md:311
msgid "## Checking for Panics with `should_panic`"
msgstr ""

#: src/ch08-01-how-to-write-tests.md:313
msgid ""
"In addition to checking return values, it’s important to check that our code "
"handles error conditions as we expect. For example, consider the Guess type "
"in Listing 8-8. Other code that uses `Guess` depends on the guarantee that "
"`Guess` instances will contain only values between `1` and `100`. We can "
"write a test that ensures that attempting to create a `Guess` instance with "
"a value outside that range panics."
msgstr ""

#: src/ch08-01-how-to-write-tests.md:315
msgid ""
"We do this by adding the attribute `should_panic` to our test function. The "
"test passes if the code inside the function panics; the test fails if the "
"code inside the function doesn’t panic."
msgstr ""

#: src/ch08-01-how-to-write-tests.md:317
msgid ""
"Listing 8-8 shows a test that checks that the error conditions of "
"`GuessTrait::new` happen when we expect them to."
msgstr ""

#: src/ch08-01-how-to-write-tests.md:321
msgid ""
"```rust\n"
"use array::ArrayTrait;\n"
"\n"
"#[derive(Copy, Drop)]\n"
"struct Guess {\n"
"    value: u64, \n"
"}\n"
"\n"
"trait GuessTrait {\n"
"    fn new(value: u64) -> Guess;\n"
"}\n"
"\n"
"impl GuessImpl of GuessTrait {\n"
"    fn new(value: u64) -> Guess {\n"
"        if value < 1 | value > 100 {\n"
"            let mut data = ArrayTrait::new();\n"
"            data.append('Guess must be >= 1 and <= 100');\n"
"            panic(data);\n"
"        }\n"
"        Guess { value }\n"
"    }\n"
"}\n"
"\n"
"#[cfg(test)]\n"
"mod tests {\n"
"    use super::Guess;\n"
"    use super::GuessTrait;\n"
"\n"
"    #[test]\n"
"    #[should_panic]\n"
"    fn greater_than_100() {\n"
"        GuessTrait::new(200);\n"
"    }\n"
"}\n"
"```"
msgstr ""

#: src/ch08-01-how-to-write-tests.md:357
msgid ""
"<span class=\"caption\">Listing 8-8: Testing that a condition will cause a "
"panic</span>"
msgstr ""

#: src/ch08-01-how-to-write-tests.md:359
msgid ""
"We place the `#[should_panic]` attribute after the `#[test]` attribute and "
"before the test function it applies to. Let’s look at the result when this "
"test passes:"
msgstr ""

#: src/ch08-01-how-to-write-tests.md:361
msgid ""
"```shell\n"
"$ cairo-test .\n"
"running 1 tests\n"
"test adder::lib::tests::greater_than_100 ... ok\n"
"test result: ok. 1 passed; 0 failed; 0 ignored; 0 filtered out;\n"
"```"
msgstr ""

#: src/ch08-01-how-to-write-tests.md:368
msgid ""
"Looks good! Now let’s introduce a bug in our code by removing the condition "
"that the new function will panic if the value is greater than `100`:"
msgstr ""

#: src/ch08-01-how-to-write-tests.md:370
msgid ""
"```rust\n"
"# use array::ArrayTrait;\n"
"# \n"
"# #[derive(Copy, Drop)]\n"
"# struct Guess {\n"
"#     value: u64, \n"
"# }\n"
"# \n"
"# trait GuessTrait {\n"
"#     fn new(value: u64) -> Guess;\n"
"# }\n"
"# \n"
"impl GuessImpl of GuessTrait {\n"
"    fn new(value: u64) -> Guess {\n"
"        if value < 1 {\n"
"            let mut data = ArrayTrait::new();\n"
"            data.append('Guess must be >= 1 and <= 100');\n"
"            panic(data);\n"
"        }\n"
"\n"
"        Guess { value,  }\n"
"    }\n"
"}\n"
"# \n"
"```"
msgstr ""

#: src/ch08-01-how-to-write-tests.md:396
msgid "When we run the test in Listing 8-8, it will fail:"
msgstr ""

#: src/ch08-01-how-to-write-tests.md:398
msgid ""
"```shell\n"
"$ cairo-test .\n"
"running 1 tests\n"
"test adder::lib::tests::greater_than_100 ... fail\n"
"failures:\n"
"   adder::lib::tests::greater_than_100 - expected panic but finished "
"successfully.\n"
"Error: test result: FAILED. 0 passed; 1 failed; 0 ignored\n"
"```"
msgstr ""

#: src/ch08-01-how-to-write-tests.md:407
msgid ""
"We don’t get a very helpful message in this case, but when we look at the "
"test function, we see that it’s annotated with `#[should_panic]`. The "
"failure we got means that the code in the test function did not cause a "
"panic."
msgstr ""

#: src/ch08-01-how-to-write-tests.md:409
msgid ""
"Tests that use `should_panic` can be imprecise. A `should_panic` test would "
"pass even if the test panics for a different reason from the one we were "
"expecting. To make `should_panic` tests more precise, we can add an optional "
"expected parameter to the `should_panic` attribute. The test harness will "
"make sure that the failure message contains the provided text. For example, "
"consider the modified code for `Guess` in Listing 8-9 where the new function "
"panics with different messages depending on whether the value is too small "
"or too large."
msgstr ""

#: src/ch08-01-how-to-write-tests.md:413
msgid ""
"```rust\n"
"# use array::ArrayTrait;\n"
"# \n"
"# #[derive(Copy, Drop)]\n"
"# struct Guess {\n"
"#     value: u64, \n"
"# }\n"
"# \n"
"# trait GuessTrait {\n"
"#     fn new(value: u64) -> Guess;\n"
"# }\n"
"# \n"
"# impl GuessImpl of GuessTrait {\n"
"#     fn new(value: u64) -> Guess {\n"
"#         if value < 1 {\n"
"#             let mut data = ArrayTrait::new();\n"
"#             data.append('Guess must be <= 100');\n"
"#             panic(data);\n"
"#         } else if value > 100 {\n"
"#             let mut data = ArrayTrait::new();\n"
"#             data.append('Guess must be >= 1');\n"
"#             panic(data);\n"
"#         }\n"
"# \n"
"#         Guess { value,  }\n"
"#     }\n"
"# }\n"
"# \n"
"# #[cfg(test)]\n"
"# mod tests {\n"
"#     use super::Guess;\n"
"#     use super::GuessTrait;\n"
"# \n"
"    #[test]\n"
"    #[should_panic(expected: ('Guess must be <= 100', ))]\n"
"    fn greater_than_100() {\n"
"        GuessTrait::new(200);\n"
"    }\n"
"# }\n"
"# \n"
"# \n"
"```"
msgstr ""

#: src/ch08-01-how-to-write-tests.md:456
msgid ""
"<span class=\"caption\">Listing 8-9: Testing for a panic with a panic "
"message containing the error message string</span>"
msgstr ""

#: src/ch08-01-how-to-write-tests.md:458
msgid ""
"This test will pass because the value we put in the `should_panic` "
"attribute’s expected parameter is the array of string of the message that "
"the `Guess::new` function panics with. We need to specify the entire panic "
"message that we expect."
msgstr ""

#: src/ch08-01-how-to-write-tests.md:460
msgid ""
"To see what happens when a `should_panic` test with an expected message "
"fails, let’s again introduce a bug into our code by swapping the bodies of "
"the if `value < 1` and the else if `value > 100` blocks:"
msgstr ""

#: src/ch08-01-how-to-write-tests.md:462
msgid ""
"```rust\n"
"impl GuessImpl of GuessTrait {\n"
"    fn new(value: u64) -> Guess {\n"
"        if value < 1 {\n"
"            let mut data = ArrayTrait::new();\n"
"            data.append('Guess must be >= 1');\n"
"            panic(data);\n"
"        } else if value > 100 {\n"
"            let mut data = ArrayTrait::new();\n"
"            data.append('Guess must be <= 100');\n"
"            panic(data);\n"
"        }\n"
"\n"
"        Guess { value,  }\n"
"    }\n"
"}\n"
"\n"
"#[cfg(test)]\n"
"mod tests {\n"
"    use super::Guess;\n"
"    use super::GuessTrait;\n"
"\n"
"    #[test]\n"
"    #[should_panic(expected: ('Guess must be <= 100', ))]\n"
"    fn greater_than_100() {\n"
"        GuessTrait::new(200);\n"
"    }\n"
"}\n"
"```"
msgstr ""

#: src/ch08-01-how-to-write-tests.md:492
msgid "This time when we run the `should_panic` test, it will fail:"
msgstr ""

#: src/ch08-01-how-to-write-tests.md:494
msgid ""
"```shell\n"
"$ cairo-test .\n"
"running 1 tests\n"
"test adder::lib::tests::greater_than_100 ... fail\n"
"failures:\n"
"   adder::lib::tests::greater_than_100 - panicked with "
"[6224920189561486601619856539731839409791025 ('Guess must be >= 1'), ].\n"
"\n"
"Error: test result: FAILED. 0 passed; 1 failed; 0 ignored\n"
"```"
msgstr ""

#: src/ch08-01-how-to-write-tests.md:504
msgid ""
"The failure message indicates that this test did indeed panic as we "
"expected, but the panic message did not include the expected string. The "
"panic message that we did get in this case was `Guess must be >= 1`. Now we "
"can start figuring out where our bug is!"
msgstr ""

#: src/ch08-01-how-to-write-tests.md:506
msgid "## Running Single Tests"
msgstr ""

#: src/ch08-01-how-to-write-tests.md:508
msgid ""
"Sometimes, running a full test suite can take a long time. If you’re working "
"on code in a particular area, you might want to run only the tests "
"pertaining to that code. You can choose which tests to run by passing "
"`cairo-test` the name of the test you want to run as an argument."
msgstr ""

#: src/ch08-01-how-to-write-tests.md:510
msgid ""
"To demonstrate how to run a single test, we’ll first create two tests "
"functions, as shown in Listing 8-10, and choose which ones to run."
msgstr ""

#: src/ch08-01-how-to-write-tests.md:514
msgid ""
"```rust\n"
"#[cfg(test)]\n"
"mod tests {\n"
"    #[test]\n"
"    fn add_two_and_two() {\n"
"        let result = 2 + 2;\n"
"        assert(result == 4, 'result is not 4');\n"
"    }\n"
"\n"
"    #[test]\n"
"    fn add_three_and_two() {\n"
"        let result = 3 + 2;\n"
"        assert(result == 5, 'result is not 5');\n"
"    }\n"
"}\n"
"```"
msgstr ""

#: src/ch08-01-how-to-write-tests.md:531
msgid ""
"<span class=\"caption\">Listing 8-10: Two tests with two different "
"names</span>"
msgstr ""

#: src/ch08-01-how-to-write-tests.md:533
msgid ""
"We can pass the name of any test function to `cairo-test` to run only that "
"test using the `-f` flag:"
msgstr ""

#: src/ch08-01-how-to-write-tests.md:535
msgid ""
"```shell\n"
"$ cairo-test . -f add_two_and_two\n"
"running 1 tests\n"
"test adder::lib::tests::add_two_and_two ... ok\n"
"test result: ok. 1 passed; 0 failed; 0 ignored; 1 filtered out;\n"
"```"
msgstr ""

#: src/ch08-01-how-to-write-tests.md:542
msgid ""
"Only the test with the name `add_two_and_two` ran; the other test didn’t "
"match that name. The test output lets us know we had one more test that "
"didn’t run by displaying 1 filtered out at the end."
msgstr ""

#: src/ch08-01-how-to-write-tests.md:544
msgid ""
"We can also specify part of a test name, and any test whose name contains "
"that value will be run."
msgstr ""

#: src/ch08-01-how-to-write-tests.md:546
msgid "## Ignoring Some Tests Unless Specifically Requested"
msgstr ""

#: src/ch08-01-how-to-write-tests.md:548
msgid ""
"Sometimes a few specific tests can be very time-consuming to execute, so you "
"might want to exclude them during most runs of `cairo-test`. Rather than "
"listing as arguments all tests you do want to run, you can instead annotate "
"the time-consuming tests using the `ignore` attribute to exclude them, as "
"shown here:"
msgstr ""

#: src/ch08-01-how-to-write-tests.md:552
msgid ""
"```rust\n"
"#[cfg(test)]\n"
"mod tests {\n"
"    #[test]\n"
"    fn it_works() {\n"
"        let result = 2 + 2;\n"
"        assert(result == 4, 'result is not 4');\n"
"    }\n"
"\n"
"    #[test]\n"
"    #[ignore]\n"
"    fn expensive_test() {// code that takes an hour to run\n"
"    }\n"
"}\n"
"```"
msgstr ""

#: src/ch08-01-how-to-write-tests.md:568
msgid ""
"After `#[test]` we add the `#[ignore]` line to the test we want to exclude. "
"Now when we run our tests, `it_works` runs, but `expensive_test` doesn’t:"
msgstr ""

#: src/ch08-01-how-to-write-tests.md:570
msgid ""
"```shell\n"
"$ cairo-test .\n"
"running 2 tests\n"
"test adder::lib::tests::expensive_test ... ignored\n"
"test adder::lib::tests::it_works ... ok\n"
"test result: ok. 1 passed; 0 failed; 1 ignored; 0 filtered out;\n"
"```"
msgstr ""

#: src/ch08-01-how-to-write-tests.md:578
msgid "The `expensive_test` function is listed as ignored."
msgstr ""

#: src/ch08-01-how-to-write-tests.md:580
msgid ""
"When you’re at a point where it makes sense to check the results of the "
"ignored tests and you have time to wait for the results, you can run "
"`cairo-test --include-ignored` to run all tests whether they’re ignored or "
"not."
msgstr ""

#: src/ch08-02-test-organization.md:1
msgid "# Testing Organization"
msgstr ""

#: src/ch08-02-test-organization.md:3
msgid ""
"We'll think about tests in terms of two main categories: unit tests and "
"integration tests. Unit tests are small and more focused, testing one module "
"in isolation at a time, and can test private functions. Integration tests "
"use your code in the same way any other external code would, using only the "
"public interface and potentially exercising multiple modules per test."
msgstr ""

#: src/ch08-02-test-organization.md:5
msgid ""
"Writing both kinds of tests is important to ensure that the pieces of your "
"library are doing what you expect them to, separately and together."
msgstr ""

#: src/ch08-02-test-organization.md:7
msgid "## Unit Tests"
msgstr ""

#: src/ch08-02-test-organization.md:9
msgid ""
"The purpose of unit tests is to test each unit of code in isolation from the "
"rest of the code to quickly pinpoint where code is and isn’t working as "
"expected. You’ll put unit tests in the `src` directory in each file with the "
"code that they’re testing."
msgstr ""

#: src/ch08-02-test-organization.md:11
msgid ""
"The convention is to create a module named tests in each file to contain the "
"test functions and to annotate the module with `cfg(test)`."
msgstr ""

#: src/ch08-02-test-organization.md:13
msgid "### The Tests Module and `#[cfg(test)]`"
msgstr ""

#: src/ch08-02-test-organization.md:15
msgid ""
"The `#[cfg(test)]` annotation on the tests module tells Cairo to compile and "
"run the test code only when you run `cairo-test`, not when you run "
"`cairo-run`. This saves compile time when you only want to build the library "
"and saves space in the resulting compiled artifact because the tests are not "
"included. You’ll see that because integration tests go in a different "
"directory, they don’t need the `#[cfg(test)]` annotation. However, because "
"unit tests go in the same files as the code, you’ll use `#[cfg(test)]` to "
"specify that they shouldn’t be included in the compiled result."
msgstr ""

#: src/ch08-02-test-organization.md:17
msgid ""
"Recall that when we created the new `adder` project in the first section of "
"this chapter, we wrote this first test:"
msgstr ""

#: src/ch08-02-test-organization.md:21
msgid ""
"```rust\n"
"#[cfg(test)]\n"
"mod tests {\n"
"    #[test]\n"
"    fn it_works() {\n"
"        let result = 2 + 2;\n"
"        assert(result == 4, 'result is not 4');\n"
"    }\n"
"}\n"
"```"
msgstr ""

#: src/ch08-02-test-organization.md:32
msgid ""
"The attribute `cfg` stands for configuration and tells Cairo that the "
"following item should only be included given a certain configuration option. "
"In this case, the configuration option is `test`, which is provided by Cairo "
"for compiling and running tests. By using the `cfg` attribute, Cairo "
"compiles our test code only if we actively run the tests with `cairo-test`. "
"This includes any helper functions that might be within this module, in "
"addition to the functions annotated with `#[test]`."
msgstr ""

#: src/ch08-02-test-organization.md:34
msgid "## Integration Tests"
msgstr ""

#: src/ch08-02-test-organization.md:36
msgid ""
"Integration tests use your library in the same way any other code would. "
"Their purpose is to test whether many parts of your library work together "
"correctly. Units of code that work correctly on their own could have "
"problems when integrated, so test coverage of the integrated code is "
"important as well. To create integration tests, you first need a `tests` "
"directory."
msgstr ""

#: src/ch08-02-test-organization.md:38
msgid "### The `tests` Directory"
msgstr ""

#: src/ch08-02-test-organization.md:40
msgid ""
"```shell\n"
"adder\n"
"├── cairo_project.toml\n"
"├── src\n"
"    ├── lib.cairo\n"
"│   └── main.cairo\n"
"└── tests\n"
"    ├── lib.cairo\n"
"    └── integration_test.cairo\n"
"```"
msgstr ""

#: src/ch08-02-test-organization.md:53
msgid ""
"> To successfully run your tests with `cairo-test` you will need to update "
"your `cairo_project.toml` file to add the declaration of your `tests` "
"crate.\n"
">\n"
"> ```rust\n"
"> [crate_roots]\n"
"> adder = \"src\"\n"
"> tests = \"tests\"\n"
"> ```"
msgstr ""

#: src/ch08-02-test-organization.md:61
msgid ""
"Each test file is compiled as its own separate crate, that's why whenever "
"you add a new test file you must add it to your _tests/lib.cairo_."
msgstr ""

#: src/ch08-02-test-organization.md:63
msgid "<span class=\"filename\">Filename: tests/lib.cairo</span>"
msgstr ""

#: src/ch08-02-test-organization.md:65
msgid ""
"```rust\n"
"#[cfg(tests)]\n"
"mod integration_tests;\n"
"```"
msgstr ""

#: src/ch08-02-test-organization.md:70
msgid ""
"Enter the code in Listing 8-11 into the _tests/integration_test.cairo_ file:"
msgstr ""

#: src/ch08-02-test-organization.md:72
msgid "<span class=\"filename\">Filename: tests/integration_test.cairo</span>"
msgstr ""

#: src/ch08-02-test-organization.md:74
msgid ""
"```rust\n"
"#[test]\n"
"fn internal() {\n"
"    assert(main::internal_adder(2, 2) == 4, 'internal_adder failed');\n"
"}\n"
"```"
msgstr ""

#: src/ch08-02-test-organization.md:81
msgid ""
"<span class=\"caption\">Listing 8-11: Testing functions from other "
"modules</span>"
msgstr ""

#: src/ch08-02-test-organization.md:83
msgid ""
"Each file in the tests directory is a separate crate, so we need to bring "
"our library into each test crate’s scope. For that reason we add `use "
"adder::main` at the top of the code, which we didn’t need in the unit tests."
msgstr ""

#: src/ch08-02-test-organization.md:85
msgid ""
"```shell\n"
"$ cairo-test tests/\n"
"running 1 tests\n"
"test tests::tests_integration::it_adds_two ... ok\n"
"test result: ok. 1 passed; 0 failed; 0 ignored; 0 filtered out;\n"
"```"
msgstr ""

#: src/ch08-02-test-organization.md:92
msgid ""
"The result of the tests is the same as what we've been seeing: one line for "
"each test."
msgstr ""

#: src/ch09-00-error-handling.md:1
msgid "# Error handling"
msgstr ""

#: src/ch09-00-error-handling.md:3
msgid ""
"In this chapter, we will explore various error handling techniques provided "
"by Cairo, which not only allow you to address potential issues in your code, "
"but also make it easier to create programs that are adaptable and "
"maintainable. By examining different approaches to managing errors, such as "
"pattern matching with the Result enum, using the ? operator for more "
"ergonomic error propagation, and employing the unwrap or expect methods for "
"handling recoverable errors, you'll gain a deeper understanding of Cairo's "
"error handling features. These concepts are crucial for building robust "
"applications that can effectively handle unexpected situations, ensuring "
"your code is ready for production."
msgstr ""

#: src/ch09-01-unrecoverable-errors-with-panic.md:1
msgid "# Unrecoverable Errors with panic"
msgstr ""

#: src/ch09-01-unrecoverable-errors-with-panic.md:3
msgid ""
"In Cairo, unexpected issues may arise during program execution, resulting in "
"runtime errors. While the panic function from the core library doesn't "
"provide a resolution for these errors, it does acknowledge their occurrence "
"and terminates the program. There are two primary ways that a panic can be "
"triggered in Cairo: inadvertently, through actions causing the code to panic "
"(e.g., accessing an array beyond its bounds), or deliberately, by invoking "
"the panic function."
msgstr ""

#: src/ch09-01-unrecoverable-errors-with-panic.md:5
msgid ""
"When a panic occurs, it leads to an abrupt termination of the program. The "
"`panic` function takes an array as argument, which can be used to provide an "
"error message and performs an unwind process where all variables are dropped "
"and dictionaries squashed to ensure the soundness of the program to safely "
"terminate the execution."
msgstr ""

#: src/ch09-01-unrecoverable-errors-with-panic.md:7
msgid ""
"Here is how we can `panic` from inside a program and return the error code "
"`2`:"
msgstr ""

#: src/ch09-01-unrecoverable-errors-with-panic.md:11
msgid ""
"```rust\n"
"use array::ArrayTrait;\n"
"use debug::PrintTrait;\n"
"\n"
"fn main() {\n"
"    let mut data = ArrayTrait::new();\n"
"    data.append(2);\n"
"    if true == true {\n"
"        panic(data);\n"
"    }\n"
"    'This line isn\\'t reached'.print();\n"
"}\n"
"```"
msgstr ""

#: src/ch09-01-unrecoverable-errors-with-panic.md:25
msgid "Running the program will produce the following output:"
msgstr ""

#: src/ch09-01-unrecoverable-errors-with-panic.md:27
msgid ""
"```console\n"
"$ cairo-run test.cairo\n"
"Run panicked with [2 (''), ].\n"
"```"
msgstr ""

#: src/ch09-01-unrecoverable-errors-with-panic.md:32
msgid ""
"As you can notice in the output, the print statement is never reached, as "
"the program terminates after encountering the `panic` statement."
msgstr ""

#: src/ch09-01-unrecoverable-errors-with-panic.md:34
msgid ""
"An alternative and more idiomatic approach to panic in Cairo would be to use "
"the `panic_with_felt252` function. This function serves as an abstraction of "
"the array-defining process and is often preferred due to its clearer and "
"more concise expression of intent. By using `panic_with_felt252`, developers "
"can panic in a one-liner by providing a felt252 error message as argument, "
"making the code more readable and maintainable."
msgstr ""

#: src/ch09-01-unrecoverable-errors-with-panic.md:36
msgid "Let's consider an example:"
msgstr ""

#: src/ch09-01-unrecoverable-errors-with-panic.md:38
msgid ""
"```rust\n"
"fn main() {\n"
"    panic_with_felt252(2);\n"
"}\n"
"```"
msgstr ""

#: src/ch09-01-unrecoverable-errors-with-panic.md:44
msgid ""
"Executing this program will yield the same error message as before. In that "
"case, if there is no need for an array and multiple values to be returned "
"within the error, so `panic_with_felt252` is a more succinct alternative."
msgstr ""

#: src/ch09-01-unrecoverable-errors-with-panic.md:46
msgid "## nopanic notation"
msgstr ""

#: src/ch09-01-unrecoverable-errors-with-panic.md:48
msgid ""
"You can use the `nopanic` notation to indicate that a function will never "
"panic. Only `nopanic` functions can be called in a function annotated as "
"`nopanic`."
msgstr ""

#: src/ch09-01-unrecoverable-errors-with-panic.md:50
#: src/ch09-01-unrecoverable-errors-with-panic.md:86
#: src/appendix-03-derivable-traits.md:17
#: src/appendix-03-derivable-traits.md:42
#: src/appendix-03-derivable-traits.md:63
#: src/appendix-03-derivable-traits.md:85
#: src/appendix-03-derivable-traits.md:118
msgid "Example:"
msgstr ""

#: src/ch09-01-unrecoverable-errors-with-panic.md:52
msgid ""
"```rust\n"
"fn function_never_panic() -> felt252 nopanic {\n"
"    42\n"
"}\n"
"```"
msgstr ""

#: src/ch09-01-unrecoverable-errors-with-panic.md:58
msgid "Wrong example:"
msgstr ""

#: src/ch09-01-unrecoverable-errors-with-panic.md:60
msgid ""
"```rust\n"
"// does_not_compile\n"
"fn function_never_panic() nopanic {\n"
"    assert(1 == 1, 'what');\n"
"}\n"
"```"
msgstr ""

#: src/ch09-01-unrecoverable-errors-with-panic.md:67
msgid ""
"If you write the following function that includes a function that may panic "
"you will get the following error:"
msgstr ""

#: src/ch09-01-unrecoverable-errors-with-panic.md:69
msgid ""
"```console\n"
"error: Function is declared as nopanic but calls a function that may panic.\n"
" --> test.cairo:2:12\n"
"    assert(1 == 1, 'what');\n"
"           ^****^\n"
"Function is declared as nopanic but calls a function that may panic.\n"
" --> test.cairo:2:5\n"
"    assert(1 == 1, 'what');\n"
"    ^********************^\n"
"```"
msgstr ""

#: src/ch09-01-unrecoverable-errors-with-panic.md:80
msgid ""
"Note that there are two functions that may panic here, assert and equality."
msgstr ""

#: src/ch09-01-unrecoverable-errors-with-panic.md:82
msgid "## panic_with macro"
msgstr ""

#: src/ch09-01-unrecoverable-errors-with-panic.md:84
msgid ""
"You can use the `panic_with` macro to mark a function that returns an "
"`Option` or `Result`. This macro takes two arguments, which are the data "
"that is passed as the panic reason as well as the name for a wrapping "
"function. It will create a wrapper for your annotated function which will "
"panic if the function returns `None` or `Err`, the panic function will be "
"called with the given data."
msgstr ""

#: src/ch09-01-unrecoverable-errors-with-panic.md:88
msgid ""
"```rust\n"
"use option::OptionTrait;\n"
"\n"
"#[panic_with('value is 0', wrap_not_zero)]\n"
"fn wrap_if_not_zero(value: u128) -> Option<u128> {\n"
"    if value == 0 {\n"
"        Option::None(())\n"
"    } else {\n"
"        Option::Some(value)\n"
"    }\n"
"}\n"
"\n"
"fn main() {\n"
"    wrap_if_not_zero(0); // this returns None\n"
"    wrap_not_zero(0); // this panic with 'value is 0'\n"
"}\n"
"```"
msgstr ""

#: src/ch09-01-unrecoverable-errors-with-panic.md:106
msgid "## Using assert"
msgstr ""

#: src/ch09-01-unrecoverable-errors-with-panic.md:108
msgid ""
"The assert function from the Cairo core library is actually a utility "
"function based on panics. It asserts that a boolean expression is true at "
"runtime, and if it is not, it calls the panic function with an error value. "
"The assert function takes two arguments: the boolean expression to verify, "
"and the error value. The error value is specified as a felt252, so any "
"string passed must be able to fit inside a felt252."
msgstr ""

#: src/ch09-01-unrecoverable-errors-with-panic.md:110
msgid "Here is an example of its usage:"
msgstr ""

#: src/ch09-01-unrecoverable-errors-with-panic.md:112
msgid ""
"```rust\n"
"fn main() {\n"
"    let my_number: u8 = 0;\n"
"\n"
"    assert(my_number != 0, 'number is zero');\n"
"\n"
"    100 / my_number;\n"
"}\n"
"```"
msgstr ""

#: src/ch09-01-unrecoverable-errors-with-panic.md:122
msgid ""
"We are asserting in main that `my_number` is not zero to ensure that we're "
"not performing a division by 0.\n"
"In this example, `my_number` is zero so the assertion will fail, and the "
"program will panic\n"
"with the string 'number is zero' (as a felt252) and the division will not be "
"reached."
msgstr ""

#: src/ch09-02-error-handling.md:1
msgid "# Recoverable Errors with `Result`"
msgstr ""

#: src/ch09-02-error-handling.md:3
#: src/ch09-02-error-handling.md:56
msgid "<br />"
msgstr ""

#: src/ch09-02-error-handling.md:5
msgid ""
"Most errors aren’t serious enough to require the program to stop entirely. "
"Sometimes, when a function fails, it’s for a reason that you can easily "
"interpret and respond to. For example, if you try to add two large integers "
"and the operation overflows because the sum exceeds the maximum "
"representable value, you might want to return an error or a wrapped result "
"instead of causing undefined behavior or terminating the process."
msgstr ""

#: src/ch09-02-error-handling.md:7
msgid "## The `Result` enum"
msgstr ""

#: src/ch09-02-error-handling.md:9
msgid ""
"Recall from [“Generic data types”](ch07-01-generic-data-types.md#enums) in "
"Chapter 7 that the `Result` enum is defined as having two variants, `Ok` and "
"`Err`, as follows:"
msgstr ""

#: src/ch09-02-error-handling.md:20
msgid "## The `ResultTrait`"
msgstr ""

#: src/ch09-02-error-handling.md:22
msgid ""
"The `ResultTrait` trait provides methods for working with the `Result<T, E>` "
"enum, such as unwrapping values, checking whether the `Result` is `Ok` or "
"`Err`, and panicking with a custom message. The `ResultTraitImpl` "
"implementation defines the logic of these methods."
msgstr ""

#: src/ch09-02-error-handling.md:24
msgid ""
"```rust\n"
"trait ResultTrait<T, E> {\n"
"    fn expect<impl EDrop: Drop<E>>(self: Result<T, E>, err: felt252) -> T;\n"
"\n"
"    fn unwrap<impl EDrop: Drop<E>>(self: Result<T, E>) -> T;\n"
"\n"
"    fn expect_err<impl TDrop: Drop<T>>(self: Result<T, E>, err: felt252) -> "
"E;\n"
"\n"
"    fn unwrap_err<impl TDrop: Drop<T>>(self: Result<T, E>) -> E;\n"
"\n"
"    fn is_ok(self: @Result<T, E>) -> bool;\n"
"\n"
"    fn is_err(self: @Result<T, E>) -> bool;\n"
"}\n"
"```"
msgstr ""

#: src/ch09-02-error-handling.md:40
msgid ""
"The `expect` and `unwrap` methods are similar in that they both attempt to "
"extract the value of type `T` from a `Result<T, E>` when it is in the `Ok` "
"variant. If the `Result` is `Ok(x)`, both methods return the value `x`. "
"However, the key difference between the two methods lies in their behavior "
"when the `Result` is in the `Err` variant. The `expect` method allows you to "
"provide a custom error message (as a `felt252` value) that will be used when "
"panicking, giving you more control and context over the panic. On the other "
"hand, the `unwrap` method panics with a default error message, providing "
"less information about the cause of the panic."
msgstr ""

#: src/ch09-02-error-handling.md:42
msgid ""
"The `expect_err` and `unwrap_err` have the exact opposite behavior. If the "
"`Result` is `Err(x)`, both methods return the value `x`. However, the key "
"difference between the two methods is in case of `Result::Ok()`. The "
"`expect_err` method allows you to provide a custom error message (as a "
"`felt252` value) that will be used when panicking, giving you more control "
"and context over the panic. On the other hand, the `unwrap_err` method "
"panics with a default error message, providing less information about the "
"cause of the panic."
msgstr ""

#: src/ch09-02-error-handling.md:44
msgid ""
"A careful reader may have noticed the `<impl TDrop: Drop<T>>` and `<impl "
"EDrop: Drop<E>>` in the first four methods signatures. This syntax "
"represents generic type constraints in the Cairo language. These constraints "
"indicate that the associated functions require an implementation of the "
"`Drop` trait for the generic types `T` and `E`, respectively."
msgstr ""

#: src/ch09-02-error-handling.md:46
msgid ""
"Finally, the `is_ok` and `is_err` methods are utility functions provided by "
"the `ResultTrait` trait to check the variant of a `Result` enum value."
msgstr ""

#: src/ch09-02-error-handling.md:48
msgid ""
"`is_ok` takes a snapshot of a `Result<T, E>` value and returns `true` if the "
"`Result` is the `Ok` variant, meaning the operation was successful. If the "
"`Result` is the `Err` variant, it returns `false`."
msgstr ""

#: src/ch09-02-error-handling.md:50
msgid ""
"`is_err` takes a reference to a `Result<T, E>` value and returns `true` if "
"the `Result` is the `Err` variant, meaning the operation encountered an "
"error. If the `Result` is the `Ok` variant, it returns `false`."
msgstr ""

#: src/ch09-02-error-handling.md:52
msgid ""
"These methods are helpful when you want to check the success or failure of "
"an operation without consuming the Result value, allowing you to perform "
"additional operations or make decisions based on the variant without "
"unwrapping it."
msgstr ""

#: src/ch09-02-error-handling.md:54
msgid ""
"You can find the implementation ot the `ResultTrait` "
"[here](https://github.com/starkware-libs/cairo/blob/main/corelib/src/result.cairo#L20)."
msgstr ""

#: src/ch09-02-error-handling.md:58
msgid "It is always easier to understand with examples."
msgstr ""

#: src/ch09-02-error-handling.md:60
msgid "Have a look at this function signature:"
msgstr ""

#: src/ch09-02-error-handling.md:62
msgid ""
"```rust\n"
"fn u128_overflowing_add(a: u128, b: u128) -> Result<u128, u128>;\n"
"```"
msgstr ""

#: src/ch09-02-error-handling.md:66
msgid ""
"It takes two u128 integers, a and b, and returns a `Result<u128, u128>` "
"where the `Ok` variant holds the sum if the addition does not overflow, and "
"the `Err` variant holds the overflowed value if the addition does overflow."
msgstr ""

#: src/ch09-02-error-handling.md:68
msgid "Now, we can use this function elsewhere. For instance:"
msgstr ""

#: src/ch09-02-error-handling.md:70
msgid ""
"```rust\n"
"fn u128_checked_add(a: u128, b: u128) -> Option<u128> {\n"
"    match u128_overflowing_add(a, b) {\n"
"        Result::Ok(r) => Option::Some(r),\n"
"        Result::Err(r) => Option::None(()),\n"
"    }\n"
"}\n"
"```"
msgstr ""

#: src/ch09-02-error-handling.md:79
msgid ""
"Here, it accepts two u128 integers, a and b, and returns an `Option<u128>`. "
"It uses the `Result` returned by `u128_overflowing_add` to determine the "
"success or failure of the addition operation. The match expression checks "
"the `Result` from `u128_overflowing_add`. If the result is `Ok(r)`, it "
"returns `Option::Some(r)` containing the sum. If the result is `Err(r)`, it "
"returns `Option::None(())` to indicate that the operation has failed due to "
"overflow. The function does not panic in case of an overflow."
msgstr ""

#: src/ch09-02-error-handling.md:81
msgid ""
"Let's take another example demonstrating the use of `unwrap`.\n"
"First we import the necessary modules:"
msgstr ""

#: src/ch09-02-error-handling.md:84
msgid ""
"```rust\n"
"use core::traits::Into;\n"
"use traits::TryInto;\n"
"use option::OptionTrait;\n"
"use result::ResultTrait;\n"
"use result::ResultTraitImpl;\n"
"```"
msgstr ""

#: src/ch09-02-error-handling.md:92
msgid ""
"In this example, the `parse_u8` function takes a `felt252` integer and tries "
"to convert it into a `u8` integer using the `try_into` method. If "
"successful, it returns `Result::Ok(value)`, otherwise it returns "
"`Result::Err('Invalid integer')`."
msgstr ""

#: src/ch09-02-error-handling.md:94
msgid ""
"```rust\n"
"fn parse_u8(s: felt252) -> Result<u8, felt252> {\n"
"    match s.try_into() {\n"
"        Option::Some(value) => Result::Ok(value),\n"
"        Option::None(_) => Result::Err('Invalid integer'),\n"
"    }\n"
"}\n"
"```"
msgstr ""

#: src/ch09-02-error-handling.md:103
msgid "<span class=\"caption\">Listing 9-1: Using the Result type</span>"
msgstr ""

#: src/ch09-02-error-handling.md:105
msgid "Our two test cases are:"
msgstr ""

#: src/ch09-02-error-handling.md:107
msgid ""
"```rust\n"
"# use traits::TryInto;\n"
"# \n"
"# fn parse_u8(s: felt252) -> Result<u8, felt252> {\n"
"#     match s.try_into() {\n"
"#         Option::Some(value) => Result::Ok(value),\n"
"#         Option::None(_) => Result::Err('Invalid integer'),\n"
"#     }\n"
"# }\n"
"# \n"
"#[cfg(test)]\n"
"mod tests {\n"
"    use super::parse_u8;\n"
"    use result::ResultTrait;\n"
"    #[test]\n"
"    fn test_felt252_to_u8() {\n"
"        let number: felt252 = 5_felt252;\n"
"        // should not panic\n"
"        let res = parse_u8(number).unwrap();\n"
"    }\n"
"\n"
"    #[test]\n"
"    #[should_panic]\n"
"    fn test_felt252_to_u8_panic() {\n"
"        let number: felt252 = 256_felt252;\n"
"        // should panic\n"
"        let res = parse_u8(number).unwrap();\n"
"    }\n"
"}\n"
"# \n"
"# \n"
"```"
msgstr ""

#: src/ch09-02-error-handling.md:140
msgid ""
"The first one tests a valid conversion from `felt252` to `u8`, expecting the "
"`unwrap` method not to panic. The second test function attempts to convert a "
"value that is out of the `u8` range, expecting the `unwrap` method to panic "
"with the error message 'Invalid integer'."
msgstr ""

#: src/ch09-02-error-handling.md:142
msgid "> We could have also used the #[should_panic] attribute here."
msgstr ""

#: src/ch09-02-error-handling.md:144
msgid "### The `?` operator ?"
msgstr ""

#: src/ch09-02-error-handling.md:146
msgid ""
"The last operator we will talk about is the `?` operator. The `?` operator "
"is used for more idiomatic and concise error handling. When you use the `?` "
"operator on a `Result` or `Option` type, it will do the following:"
msgstr ""

#: src/ch09-02-error-handling.md:148
msgid ""
"- If the value is `Result::Ok(x)` or `Option::Some(x)`, it will return the "
"inner value `x` directly.\n"
"- If the value is `Result::Err(e)` or `Option::None`, it will propagate the "
"error or `None` by immediately returning from the function."
msgstr ""

#: src/ch09-02-error-handling.md:151
msgid ""
"The `?` operator is useful when you want to handle errors implicitly and let "
"the calling function deal with them."
msgstr ""

#: src/ch09-02-error-handling.md:153
msgid "Here is an example."
msgstr ""

#: src/ch09-02-error-handling.md:155
msgid ""
"```rust\n"
"fn do_something_with_parse_u8(input: felt252) -> Result<u8, felt252> {\n"
"    let input_to_u8: u8 = parse_u8(input)?;\n"
"    // DO SOMETHING\n"
"    let res = input_to_u8 - 1;\n"
"    Result::Ok(res)\n"
"}\n"
"```"
msgstr ""

#: src/ch09-02-error-handling.md:164
msgid "<span class=\"caption\">Listing 9-1: Using the `?` operator</span>"
msgstr ""

#: src/ch09-02-error-handling.md:166
msgid ""
"`do_something_with_parse_u8` function takes a `felt252` value as input and "
"calls `parse_u8`. The `?` operator is used to propagate the error, if any, "
"or unwrap the successful value."
msgstr ""

#: src/ch09-02-error-handling.md:168
msgid "And with a little test case:"
msgstr ""

#: src/ch09-02-error-handling.md:170
msgid ""
"```rust\n"
"# use traits::TryInto;\n"
"# \n"
"# fn parse_u8(s: felt252) -> Result<u8, felt252> {\n"
"#     match s.try_into() {\n"
"#         Option::Some(value) => Result::Ok(value),\n"
"#         Option::None(_) => Result::Err('Invalid integer'),\n"
"#     }\n"
"# }\n"
"# \n"
"# fn do_something_with_parse_u8(input: felt252) -> Result<u8, felt252> {\n"
"#     let input_to_u8: u8 = parse_u8(input)?;\n"
"#     // DO SOMETHING\n"
"#     let res = input_to_u8 - 1;\n"
"#     Result::Ok(res)\n"
"# }\n"
"# \n"
"# #[cfg(test)]\n"
"# mod tests {\n"
"#     use super::do_something_with_parse_u8;\n"
"#     use debug::PrintTrait;\n"
"    #[test]\n"
"    fn test_function_2() {\n"
"        let number: felt252 = 258_felt252;\n"
"        match do_something_with_parse_u8(number) {\n"
"            Result::Ok(value) => value.print(),\n"
"            Result::Err(e) => e.print()\n"
"        }\n"
"    }\n"
"# }\n"
"# \n"
"```"
msgstr ""

#: src/ch09-02-error-handling.md:203
msgid "The console will print the error \"Invalid Integer\"."
msgstr ""

#: src/ch09-02-error-handling.md:205
msgid "<br/>"
msgstr ""

#: src/ch09-02-error-handling.md:207
msgid "### Summary"
msgstr ""

#: src/ch09-02-error-handling.md:209
msgid ""
"We saw that recoverable errors can be handled in Cairo using the Result "
"enum, which has two variants: `Ok` and `Err`. The `Result<T, E>` enum is "
"generic, with types `T` and `E` representing the successful and error "
"values, respectively. The `ResultTrait` provides methods for working with "
"`Result<T, E>`, such as unwrapping values, checking if the result is `Ok` or "
"`Err`, and panicking with custom messages."
msgstr ""

#: src/ch09-02-error-handling.md:211
msgid ""
"To handle recoverable errors, a function can return a `Result` type and use "
"pattern matching to handle the success or failure of an operation. The `?` "
"operator can be used to implicitly handle errors by propagating the error or "
"unwrapping the successful value. This allows for more concise and clear "
"error handling, where the caller is responsible for managing errors raised "
"by the called function."
msgstr ""

#: src/ch10-00-advanced-features.md:1
msgid "# Advanced Features"
msgstr ""

#: src/ch10-01-operator-overloading.md:1
msgid "# Operator Overloading"
msgstr ""

#: src/ch10-01-operator-overloading.md:3
msgid ""
"Operator overloading is a feature in some programming languages that allows "
"the redefinition of standard operators, such as addition (+), subtraction "
"(-), multiplication (\\*), and division (/), to work with user-defined "
"types. This can make the syntax of the code more intuitive, by enabling "
"operations on user-defined types to be expressed in the same way as "
"operations on primitive types."
msgstr ""

#: src/ch10-01-operator-overloading.md:5
msgid ""
"In Cairo, operator overloading is achieved through the implementation of "
"specific traits. Each operator has an associated trait, and overloading that "
"operator involves providing an implementation of that trait for a custom "
"type.\n"
"However, it's essential to use operator overloading judiciously. Misuse can "
"lead to confusion, making the code more difficult to maintain, for example "
"when there is no semantic meaning to the operator being overloaded."
msgstr ""

#: src/ch10-01-operator-overloading.md:8
msgid ""
"Consider an example where two `Potions` need to be combined. `Potions` have "
"two data fields, mana and health. Combining two `Potions` should add their "
"respective fields."
msgstr ""

#: src/ch10-01-operator-overloading.md:10
msgid ""
"```rust\n"
"struct Potion {\n"
"    health: felt252,\n"
"    mana: felt252\n"
"}\n"
"\n"
"impl PotionAdd of Add<Potion> {\n"
"    fn add(lhs: Potion, rhs: Potion) -> Potion {\n"
"        Potion { health: lhs.health + rhs.health, mana: lhs.mana + rhs.mana, "
" }\n"
"    }\n"
"}\n"
"\n"
"fn main() {\n"
"    let health_potion: Potion = Potion { health: 100, mana: 0 };\n"
"    let mana_potion: Potion = Potion { health: 0, mana: 100 };\n"
"    let super_potion: Potion = health_potion + mana_potion;\n"
"    // Both potions were combined with the `+` operator.\n"
"    assert(super_potion.health == 100, '');\n"
"    assert(super_potion.mana == 100, '');\n"
"}\n"
"```"
msgstr ""

#: src/ch10-01-operator-overloading.md:32
msgid ""
"In the code above, we're implementing the `Add` trait for the `Potion` type. "
"The add function takes two arguments: `lhs` and `rhs` (left and right-hand "
"side). The function body returns a new `Potion` instance, its field values "
"being a combination of `lhs` and `rhs`."
msgstr ""

#: src/ch10-01-operator-overloading.md:34
msgid ""
"As illustrated in the example, overloading an operator requires "
"specification of the concrete type being overloaded. The overloaded generic "
"trait is `Add<T>`, and we define a concrete implementation for the type "
"`Potion` with `Add<Potion>`."
msgstr ""

#: src/ch99-00-starknet-smart-contracts.md:1
msgid "# Starknet Smart Contracts"
msgstr ""

#: src/ch99-00-starknet-smart-contracts.md:3
msgid ""
"All through the previous sections, you've mostly written programs with a "
"`main` entrypoint. In the coming sections, you will learn to write and "
"deploy Starknet contracts."
msgstr ""

#: src/ch99-00-starknet-smart-contracts.md:5
msgid ""
"Starknet contracts, in simple words, are programs that can run on the "
"Starknet VM. Since they run on the VM, they have access to Starknet’s "
"persistent state, can alter or modify variables in Starknet’s states, "
"communicate with other contracts, and interact seamlessly with the "
"underlying L1."
msgstr ""

#: src/ch99-00-starknet-smart-contracts.md:7
msgid ""
"Starknet contracts are denoted by the `#[contract]` attribute. We'll dive "
"deeper into this in the next sections.\n"
"If you want to learn more about the Starknet network itself, its "
"architecture and the tooling available, you should read the [Starknet "
"Book](https://book.starknet.io/). This section will focus on writing smart "
"contracts in Cairo."
msgstr ""

#: src/ch99-01-01-introduction-to-smart-contracts.md:1
msgid "# Introduction to smart-contracts"
msgstr ""

#: src/ch99-01-01-introduction-to-smart-contracts.md:3
msgid ""
"This chapter will give you a high level introduction to what smart-contracts "
"are, what are they used for and why would blockchain developers use Cairo "
"and Starknet.\n"
"If you are already familiar with blockchain programming, feel free to skip "
"this chapter. The last part might still be interesting though."
msgstr ""

#: src/ch99-01-01-introduction-to-smart-contracts.md:6
msgid "## Smart-contracts"
msgstr ""

#: src/ch99-01-01-introduction-to-smart-contracts.md:8
msgid ""
"Smart contracts gained popularity and became more widespread with the birth "
"of Ethereum. Smart contracts are essentially programs deployed on a "
"blockchain. The term \"smart contract\" is somewhat misleading, as they are "
"neither \"smart\" nor \"contracts\" but rather code and instructions that "
"are executed based on specific inputs. They primarily consist of two "
"components: storage and functions. Once deployed, users can interact with "
"smart contracts by initiating blockchain transactions containing execution "
"data (which function to call and with what input). Smart contracts can "
"modify and read the storage of the underlying blockchain. A smart contract "
"has its own address and is considered a blockchain account, meaning it can "
"hold tokens."
msgstr ""

#: src/ch99-01-01-introduction-to-smart-contracts.md:10
msgid ""
"The programming language used to write smart contracts varies depending on "
"the blockchain. For example, on Ethereum and the [EVM-compatible "
"ecosystem](https://ethereum.org/en/developers/docs/evm/), the most commonly "
"used language is Solidity, while on Starknet, it is Cairo. The way the code "
"is compiled also differs based on the blockchain. On Ethereum, Solidity is "
"compiled into bytecode. On Starknet, Cairo is compiled into Sierra and then "
"into Cairo Assembly (casm)."
msgstr ""

#: src/ch99-01-01-introduction-to-smart-contracts.md:12
msgid ""
"Smart contracts possess several unique characteristics. They are "
"**permissionless**, meaning anyone can deploy a smart contract on the "
"network (within the context of a decentralized blockchain, of course). Smart "
"contracts are also **transparent**; the data stored by the smart contract is "
"accessible to anyone. The code that composes the contract can also be "
"transparent, enabling **composability**. This allows developers to write "
"smart contracts that use other smart contracts. Smart contracts can only "
"access and interact with data from the blockchain they are deployed on. They "
"require third-party softwares (called `oracles`) to access external data "
"(the price of a token for instance)."
msgstr ""

#: src/ch99-01-01-introduction-to-smart-contracts.md:14
msgid ""
"For developers to build smart contracts that can interact with each other, "
"it is required to know what the other contracts look like. Hence, Ethereum "
"developers started to build standards for smart contract development, the "
"`ERCxx`. The two most used and famous standards are the `ERC20`, used to "
"build tokens like `USDC`, `DAI` or `STARK`, and the `ERC721`, for NFTs "
"(Non-fungible tokens) like `CryptoPunks` or `Everai`."
msgstr ""

#: src/ch99-01-01-introduction-to-smart-contracts.md:16
msgid "## Use cases"
msgstr ""

#: src/ch99-01-01-introduction-to-smart-contracts.md:18
msgid ""
"There are many possible use cases for smart-contracts. The only limits are "
"the technical constraints of the blockchain and the creativity of developers."
msgstr ""

#: src/ch99-01-01-introduction-to-smart-contracts.md:20
msgid "#### DeFi"
msgstr ""

#: src/ch99-01-01-introduction-to-smart-contracts.md:22
msgid ""
"Right now, the principal use case for smart contracts is similar to that of "
"Ethereum or Bitcoin, which is essentially handling money. In the context of "
"the alternative payment system promised by Bitcoin, smart contracts on "
"Ethereum enable the creation of decentralized financial applications that no "
"longer rely on traditional financial intermediaries. This is what we call "
"DeFi (decentralized finance). DeFi consists of various projects such as "
"lending/borrowing apps, decentralized exchanges (DEX), on-chain derivatives, "
"stablecoins, decentralized hedge funds, insurance, and many more."
msgstr ""

#: src/ch99-01-01-introduction-to-smart-contracts.md:24
msgid "#### Tokenization"
msgstr ""

#: src/ch99-01-01-introduction-to-smart-contracts.md:26
msgid ""
"Smart contracts can facilitate the tokenization of real-world assets, such "
"as real estate, art, or precious metals. Tokenization divides an asset into "
"digital tokens, which can be easily traded and managed on blockchain "
"platforms. This can increase liquidity, enable fractional ownership, and "
"simplify the buying and selling process."
msgstr ""

#: src/ch99-01-01-introduction-to-smart-contracts.md:28
msgid "#### Voting"
msgstr ""

#: src/ch99-01-01-introduction-to-smart-contracts.md:30
msgid ""
"Smart contracts can be used to create secure and transparent voting systems. "
"Votes can be recorded on the blockchain, ensuring immutability and "
"transparency. The smart contract can then automatically tally the votes and "
"declare the results, minimizing the potential for fraud or manipulation."
msgstr ""

#: src/ch99-01-01-introduction-to-smart-contracts.md:32
msgid "#### Royalties"
msgstr ""

#: src/ch99-01-01-introduction-to-smart-contracts.md:34
msgid ""
"Smart contracts can automate royalty payments for artists, musicians, and "
"other content creators. When a piece of content is consumed or sold, the "
"smart contract can automatically calculate and distribute the royalties to "
"the rightful owners, ensuring fair compensation and reducing the need for "
"intermediaries."
msgstr ""

#: src/ch99-01-01-introduction-to-smart-contracts.md:36
msgid "#### Decentralized identities DIDs"
msgstr ""

#: src/ch99-01-01-introduction-to-smart-contracts.md:38
msgid ""
"Smart contracts can be used to create and manage digital identities, "
"allowing individuals to control their personal information and share it with "
"third parties securely. The smart contract could verify the authenticity of "
"a user's identity and automatically grant or revoke access to specific "
"services based on the user's credentials."
msgstr ""

#: src/ch99-01-01-introduction-to-smart-contracts.md:40
msgid ""
"<br/>\n"
"<br/>\n"
"As Ethereum continues to mature, we can expect the use cases and "
"applications of smart contracts to expand further, bringing about exciting "
"new opportunities and reshaping traditional systems for the better."
msgstr ""

#: src/ch99-01-01-introduction-to-smart-contracts.md:44
msgid "## The rise of Starknet and Cairo"
msgstr ""

#: src/ch99-01-01-introduction-to-smart-contracts.md:46
msgid ""
"Ethereum, being the most widely used and resilient smart-contract platform, "
"became a victim of its own success. With the rapid adoption of some "
"previously mentioned use cases, mainly DeFi, the cost of performing "
"transactions became extremely high, rendering the network almost unusable. "
"Engineers and researchers in the ecosystem began working on solutions to "
"address this scalability issue. A famous theorem in the blockchain space "
"states that it is impossible to achieve a high level of scalability, "
"decentralization, and security simultaneously; trade-offs must be made. "
"Ethereum is at the intersection of decentralization and security. "
"Eventually, it was decided that Ethereum's purpose would be to serve as a "
"secure settlement layer, while complex computations would be offloaded to "
"other networks built on top of Ethereum. These are called Layer 2s (L2s). "
"The two primary types of L2s are optimistic rollups and validity rollups. "
"Both approaches involve compressing and batching numerous transactions "
"together, computing the new state, and settling the result on Ethereum (L1). "
"The difference lies in the way the result is settled on L1. For optimistic "
"rollups, the new state is considered valid by default, but there is a 7-day "
"window for nodes to identify malicious transactions. In contrast, validity "
"rollups, such as Starknet, use cryptography to prove that the new state has "
"been correctly computed. This is the purpose of STARKs, this cryptographic "
"technology could permit validity rollups to scale significantly more than "
"optimistic rollups. You can learn more about STARKs from Starkware's Medium "
"[article](https://medium.com/starkware/starks-starkex-and-starknet-9a426680745a), "
"which serves as a good primer."
msgstr ""

#: src/ch99-01-01-introduction-to-smart-contracts.md:48
msgid ""
"Remember Cairo? It is, in fact, a language developed specifically to work "
"with STARKs and make them general-purpose. With Cairo, we can write "
"**provable code**. In the context of Starknet, this allows proving the "
"correctness of computations from one state to another. Unlike most (if not "
"all) of Starknet's competitors that chose to use the EVM (either as-is or "
"adapted) as a base layer, Starknet employs its own VM. This frees developers "
"from the constraints of the EVM, opening up a broader range of "
"possibilities. Coupled with decreased transaction costs, the combination of "
"Starknet and Cairo creates an exciting playground for developers. Native "
"account abstraction enables more complex logic for accounts and transaction "
"flows. Emerging use cases include **transparent AI** and artificial "
"intelligence and machine learning applications. Finally, **blockchain "
"games** can be developed entirely **on-chain**. Starknet has been "
"specifically designed to maximize the capabilities of STARK proofs for "
"optimal scalability."
msgstr ""

#: src/ch99-01-02-writing-starknet-contracts.md:1
msgid "# Writing Starknet Contracts"
msgstr ""

#: src/ch99-01-02-writing-starknet-contracts.md:3
msgid ""
"This chapter will guide you on how to create smart contracts in Cairo, and "
"will clarify the distinction between Cairo programs and Starknet contracts."
msgstr ""

#: src/ch99-01-02-writing-starknet-contracts.md:5
msgid "## Cairo programs and Starknet contracts"
msgstr ""

#: src/ch99-01-02-writing-starknet-contracts.md:7
msgid ""
"Starknet contracts are a special subset of Cairo programs, so the concepts "
"previously learned in this book are still applicable to write Starknet "
"contracts.\n"
"As you may have already noticed, a Cairo program must always have a function "
"`main` that serves as the entry point for this program:"
msgstr ""

#: src/ch99-01-02-writing-starknet-contracts.md:10
msgid ""
"```rust\n"
"fn main() {}\n"
"```"
msgstr ""

#: src/ch99-01-02-writing-starknet-contracts.md:14
msgid ""
"Starknet contracts are essentially programs that can run on the Starknet OS, "
"and as such, have access to Starknet's state. For a module to be handled as "
"a contract by the compiler, it must be annotated with the `#[contract]` "
"attribute:"
msgstr ""

#: src/ch99-01-02-writing-starknet-contracts.md:16
msgid ""
"```rust\n"
"#[contract]\n"
<<<<<<< HEAD
"mod example{\n"
=======
"mod Example {\n"
>>>>>>> a710d93f
"    use starknet::get_caller_address;\n"
"    use starknet::ContractAddress;\n"
"\n"
"    struct Storage {\n"
"        names: LegacyMap::<ContractAddress, felt252>, \n"
"    }\n"
"\n"
"    #[event]\n"
"    fn StoredName(caller: ContractAddress, name: felt252) {}\n"
"\n"
"    #[constructor]\n"
"    fn constructor(_name: felt252, _address: ContractAddress) {\n"
"        names::write(_address, _name);\n"
"    }\n"
"\n"
"    #[external]\n"
"    fn store_name(_name: felt252) {\n"
"        let caller = get_caller_address();\n"
"        names::write(caller, _name);\n"
"        StoredName(caller, _name);\n"
"    }\n"
"\n"
"    #[view]\n"
"    fn get_name(_address: ContractAddress) -> felt252 {\n"
"        let name = names::read(_address);\n"
"        return name;\n"
"    }\n"
"}\n"
"```"
msgstr ""

#: src/ch99-01-02-writing-starknet-contracts.md:49
msgid ""
"<span class=\"caption\">Listing 99-1: A simple naming service contract</span>"
msgstr ""

#: src/ch99-01-02-writing-starknet-contracts.md:51
msgid ""
"> Note: Starknet contracts are defined within "
"[modules](./ch06-02-defining-modules-to-control-scope.md)."
msgstr ""

#: src/ch99-01-02-writing-starknet-contracts.md:53
msgid "## Starknet Contract Attributes"
msgstr ""

#: src/ch99-01-02-writing-starknet-contracts.md:55
msgid ""
"Attributes are special annotations that modify the behavior of certain "
"functions or methods. They are placed preceding a function and are denoted "
"by the `#[]` symbol."
msgstr ""

#: src/ch99-01-02-writing-starknet-contracts.md:57
msgid "<!-- TODO: Appendix on attributes -->"
msgstr ""

#: src/ch99-01-02-writing-starknet-contracts.md:59
msgid "Here is a list of common attributes used in Starknet contracts:"
msgstr ""

#: src/ch99-01-02-writing-starknet-contracts.md:61
msgid ""
"1. `#[contract]`: This attribute is used to annotate a module to be compiled "
"as a Starknet contract.\n"
"   The compiler recognizes this attribute and prepares the module with "
"necessary contract elements,\n"
"   such as the logic to handle external contract calls or how to access "
"storage variables.\n"
"\n"
"2. `#[constructor]`: This attribute marks a function as a constructor. The "
"constructor function is called only once upon deploying a contract, setting "
"the initial state of the contract.\n"
"\n"
"3. `#[external]`: This attribute marks a function as an external function. "
"External functions can be called by other contracts or externally and can "
"modify the contract's state.\n"
"\n"
"4. `#[view]`: This attribute marks a function as a view function. View "
"functions are read-only functions that allow you to access data from the "
"contract, but prevent you from modifying the state of the blockchain.\n"
"\n"
"5. `#[event]`: This is used to define events that can be emitted by the "
"contract.\n"
"\n"
"6. `#[l1_handler]`: This attribute is used to mark functions which can "
"receive messages from L1s."
msgstr ""

#: src/ch99-01-02-writing-starknet-contracts.md:75
msgid "## Storage Variables"
msgstr ""

#: src/ch99-01-02-writing-starknet-contracts.md:77
msgid ""
"Storage variables allow you to store data that will be stored on the "
"blockchain in the contract's storage. These data are persistent and can be "
"accessed and modified anytime once the contract is deployed."
msgstr ""

#: src/ch99-01-02-writing-starknet-contracts.md:79
msgid ""
"Storage variables in Starknet contracts are stored in a special struct "
"called `Storage`:"
msgstr ""

#: src/ch99-01-02-writing-starknet-contracts.md:81
msgid ""
"```rust\n"
"# #[contract]\n"
"# mod Contract {\n"
"    struct Storage {\n"
"        id: u8,\n"
"        names: LegacyMap::<ContractAddress, felt252>,\n"
"    }\n"
"# }\n"
"```"
msgstr ""

#: src/ch99-01-02-writing-starknet-contracts.md:91
msgid "<span class=\"caption\">Listing 99-2: A Storage Struct</span>"
msgstr ""

#: src/ch99-01-02-writing-starknet-contracts.md:93
msgid ""
"The storage struct is a "
"[struct](./ch04-00-using-structs-to-structure-related-data.md) like any "
"other,\n"
"except that it allows you to define mappings using the `LegacyMap` type."
msgstr ""

#: src/ch99-01-02-writing-starknet-contracts.md:96
msgid "### Storage Mappings"
msgstr ""

#: src/ch99-01-02-writing-starknet-contracts.md:98
msgid ""
"Mappings are a key-value data structure that you can use to store data "
"within a smart contract. They are essentially hash tables that allow you to "
"associate a unique key with a corresponding value. Mappings are also useful "
"to store sets of data, as it's impossible to store arrays in storage."
msgstr ""

#: src/ch99-01-02-writing-starknet-contracts.md:100
msgid ""
"A mapping is a variable of type LegacyMap, in which the key and value types "
"are specified within angular brackets <>.\n"
"It is important to note that the `LegacyMap` type can only be used inside "
"the `Storage` struct, and can't be used to define mappings in user-defined "
"structs.\n"
"The syntax for declaring a mapping is as follows in Listing 99-2."
msgstr ""

#: src/ch99-01-02-writing-starknet-contracts.md:104
msgid ""
"You can also create more complex mappings than that found in Listing 99-2 "
"like the popular `allowances` storage variable in the ERC20 Standard which "
"maps the `owner` and `spender` to the `allowance` using tuples:"
msgstr ""

#: src/ch99-01-02-writing-starknet-contracts.md:106
msgid ""
"```rust\n"
"    struct Storage {\n"
"        allowances: LegacyMap::<(ContractAddress, ContractAddress), u256>\n"
"    }\n"
"```"
msgstr ""

#: src/ch99-01-02-writing-starknet-contracts.md:112
msgid ""
"In mappings, the address of the value at key `k_1,...,k_n` is "
"`h(...h(h(sn_keccak(variable_name),k_1),k_2),...,k_n)` where ℎ\n"
"is the Pedersen hash and the final value is taken `mod2251−256`. You can "
"learn more about the contract storage layout in the [Starknet "
"Documentation](https://docs.starknet.io/documentation/architecture_and_concepts/Contracts/contract-storage/#storage_variables)"
msgstr ""

#: src/ch99-01-02-writing-starknet-contracts.md:115
msgid "### Reading from Storage"
msgstr ""

#: src/ch99-01-02-writing-starknet-contracts.md:117
msgid ""
"To read the value of the storage variable `names`, we call the `read` "
"function on the `names` storage variable, passing in the key `_address` as a "
"parameter."
msgstr ""

#: src/ch99-01-02-writing-starknet-contracts.md:119
msgid ""
"```rust\n"
"        let name = names::read(_address);\n"
"```"
msgstr ""

#: src/ch99-01-02-writing-starknet-contracts.md:123
msgid ""
"<span class=\"caption\">Listing 99-3: Calling the `read` function on the "
"`names` variable</span>"
msgstr ""

#: src/ch99-01-02-writing-starknet-contracts.md:125
msgid ""
"> Note: When the storage variable does not store a mapping, its value is "
"accessed without passing any parameters to the read method"
msgstr ""

#: src/ch99-01-02-writing-starknet-contracts.md:127
msgid "### Writing to Storage"
msgstr ""

#: src/ch99-01-02-writing-starknet-contracts.md:129
msgid ""
"To write a value to the storage variable `names`, we call the `write` "
"function on the `names` storage variable, passing in the key and values as "
"arguments."
msgstr ""

#: src/ch99-01-02-writing-starknet-contracts.md:131
msgid ""
"```rust\n"
"        names::write(caller, _name);\n"
"```"
msgstr ""

#: src/ch99-01-02-writing-starknet-contracts.md:135
msgid ""
"<span class=\"caption\">Listing 99-4: Writing to the `names` variable</span>"
msgstr ""

#: src/ch99-01-02-writing-starknet-contracts.md:139
msgid ""
"In this section, we are going to be looking at some popular function types "
"you'd encounter with most contracts:"
msgstr ""

#: src/ch99-01-02-writing-starknet-contracts.md:141
msgid "### 1. Constructors"
msgstr ""

#: src/ch99-01-02-writing-starknet-contracts.md:143
msgid ""
"Constructors are a special type of function that runs only once when "
"deploying a contract, and can be used to initialize the state of the "
"contract."
msgstr ""

#: src/ch99-01-02-writing-starknet-contracts.md:145
msgid ""
"```rust\n"
"    #[constructor]\n"
"    fn constructor(_name: felt252, _address: ContractAddress) {\n"
"        names::write(_address, _name);\n"
"    }\n"
"```"
msgstr ""

#: src/ch99-01-02-writing-starknet-contracts.md:152
msgid "Some important rules to note:"
msgstr ""

#: src/ch99-01-02-writing-starknet-contracts.md:154
msgid ""
"1. Your contract can't have more than one constructor.\n"
"2. Your constructor function must be named `constructor`.\n"
"3. Lastly, it must be annotated with the `#[constructor]` attribute."
msgstr ""

#: src/ch99-01-02-writing-starknet-contracts.md:158
msgid "### 2. External functions"
msgstr ""

#: src/ch99-01-02-writing-starknet-contracts.md:160
msgid ""
"External functions are functions that can modify the state of a contract. "
"They are public and can be called by any other contract or externally.\n"
"You can define external functions by annotating them with the `#[external]` "
"attribute:"
msgstr ""

#: src/ch99-01-02-writing-starknet-contracts.md:163
msgid ""
"```rust\n"
"    #[external]\n"
"    fn store_name(_name: felt252) {\n"
"        let caller = get_caller_address();\n"
"        names::write(caller, _name);\n"
"        StoredName(caller, _name);\n"
"    }\n"
"```"
msgstr ""

#: src/ch99-01-02-writing-starknet-contracts.md:172
msgid "### 3. View functions"
msgstr ""

#: src/ch99-01-02-writing-starknet-contracts.md:174
msgid ""
"View functions are read-only functions allowing you to access data from the "
"contract while ensuring that the state of the contract is not modified. They "
"can be called by other contracts or externally.\n"
"You can define view functions by annotating them with the `#[view]` "
"attribute:"
msgstr ""

#: src/ch99-01-02-writing-starknet-contracts.md:177
msgid ""
"```rust\n"
"    #[view]\n"
"    fn get_name(_address: ContractAddress) -> felt252 {\n"
"        let name = names::read(_address);\n"
"        return name;\n"
"    }\n"
"```"
msgstr ""

#: src/ch99-01-02-writing-starknet-contracts.md:185
msgid ""
"> **Note:** It's important to note that, both external and view functions "
"are public. To create an internal function in a contract, you simply don't "
"annotate it with any attribute."
msgstr ""

#: src/ch99-01-02-writing-starknet-contracts.md:187
msgid "## Events"
msgstr ""

#: src/ch99-01-02-writing-starknet-contracts.md:189
msgid ""
"Events are custom data structures that are emitted by smart contracts during "
"execution.\n"
"They provide a way for smart contracts to communicate with the external "
"world by logging information\n"
"about specific occurrences in a contract."
msgstr ""

#: src/ch99-01-02-writing-starknet-contracts.md:193
msgid ""
"Events play a crucial role in the creation of smart contracts. Take, for "
"instance, the Non-Fungible Tokens (NFTs) minted on Starknet. All of these "
"are indexed and stored in a database, then displayed to users through the "
"use of these events. Neglecting to include an event within your NFT contract "
"could lead to a bad user experience. This is because users may not see their "
"NFTs appear in their wallets (wallets use these indexers to display a user's "
"NFTs)."
msgstr ""

#: src/ch99-01-02-writing-starknet-contracts.md:195
msgid "### Defining events"
msgstr ""

#: src/ch99-01-02-writing-starknet-contracts.md:197
msgid ""
"An event is defined as an empty function annotated with the `#[event]` "
"attribute. The parameters of this function\n"
"are the data that will be emitted by the event."
msgstr ""

#: src/ch99-01-02-writing-starknet-contracts.md:200
msgid ""
"In Listing 99-1, `StoredName` is an event that emits information when names "
"are stored in the contract:"
msgstr ""

#: src/ch99-01-02-writing-starknet-contracts.md:202
msgid ""
"```rust\n"
"    #[event]\n"
"    fn StoredName(caller: ContractAddress, name: felt252) {}\n"
"```"
msgstr ""

#: src/ch99-01-02-writing-starknet-contracts.md:207
msgid ""
"We pass in the emitted data types as parameters within the parentheses. In "
"this example, our event will emit the contract address of the caller and the "
"name stored within the contract."
msgstr ""

#: src/ch99-01-02-writing-starknet-contracts.md:209
msgid "### Emitting events"
msgstr ""

#: src/ch99-01-02-writing-starknet-contracts.md:211
msgid ""
"After defining events, we can emit them by simply calling the event name "
"like we'll call functions,\n"
"passing in the values to be emitted as parameters:"
msgstr ""

#: src/ch99-01-02-writing-starknet-contracts.md:214
msgid ""
"```rust\n"
"        StoredName(caller, _name);\n"
"```"
msgstr ""

#: src/ch99-02-00-abis-and-cross-contract-interactions.md:1
msgid "# Starknet contracts: ABIs and cross-contract interactions"
msgstr ""

#: src/ch99-02-00-abis-and-cross-contract-interactions.md:3
msgid ""
"The ability of contracts to interact with other smart contracts on the "
"blockchain is a common pattern found in smart contract development."
msgstr ""

#: src/ch99-02-00-abis-and-cross-contract-interactions.md:5
msgid ""
"This chapter covers how cross-contract interactions between Starknet "
"contracts can be achieved. Specifically, you'll learn about ABIs, contract "
"interfaces, the contract and library dispatchers and their low-level system "
"call equivalents!"
msgstr ""

#: src/ch99-02-01-abis-and-interfaces.md:1
msgid "# ABIs and Contract Interfaces"
msgstr ""

#: src/ch99-02-01-abis-and-interfaces.md:3
msgid ""
"Cross-contract interactions between smart contracts on a blockchain is a "
"common practice which enables us to build flexible contracts that can speak "
"with each other."
msgstr ""

#: src/ch99-02-01-abis-and-interfaces.md:5
msgid "Achieving this on Starknet requires something we call an interface."
msgstr ""

#: src/ch99-02-01-abis-and-interfaces.md:7
msgid "## Interface"
msgstr ""

#: src/ch99-02-01-abis-and-interfaces.md:9
msgid ""
"An interface is a list of a contract's function definitions without "
"implementations. In other words, an interface specifies the function "
"declarations (name, parameters, visibility and return value) contained in a "
"smart contract without including the function body."
msgstr ""

#: src/ch99-02-01-abis-and-interfaces.md:11
msgid ""
"Interfaces in Cairo are traits with the `#[abi]` attribute. If you are new "
"to traits, check out the dedicated chapter on "
"[traits](./ch07-02-traits-in-cairo.md)."
msgstr ""

#: src/ch99-02-01-abis-and-interfaces.md:13
msgid ""
"For your Cairo code to qualify as an interface, it must meet the following "
"requirements:"
msgstr ""

#: src/ch99-02-01-abis-and-interfaces.md:15
msgid ""
"1. Must be appended with the `#[abi]` attribute.\n"
"2. Your interface functions should have no implementations.\n"
"3. You must explicitly declare the function's decorator.\n"
"4. Your interface should not declare a constructor.\n"
"5. Your interface should not declare state variables."
msgstr ""

#: src/ch99-02-01-abis-and-interfaces.md:21
msgid "Here's a sample interface for an ERC20 token contract:"
msgstr ""

#: src/ch99-02-01-abis-and-interfaces.md:23
msgid ""
"```rust\n"
"use starknet::ContractAddress;\n"
"\n"
"#[abi]\n"
"trait IERC20 {\n"
"    #[view]\n"
"    fn name() -> felt252;\n"
"\n"
"    #[view]\n"
"    fn symbol() -> felt252;\n"
"\n"
"    #[view]\n"
"    fn decimals() -> u8;\n"
"\n"
"    #[view]\n"
"    fn total_supply() -> u256;\n"
"\n"
"    #[view]\n"
"    fn balance_of(account: ContractAddress) -> u256;\n"
"\n"
"    #[view]\n"
"    fn allowance(owner: ContractAddress, spender: ContractAddress) -> u256;\n"
"\n"
"    #[external]\n"
"    fn transfer(recipient: ContractAddress, amount: u256) -> bool;\n"
"\n"
"    #[external]\n"
"    fn transfer_from(sender: ContractAddress, recipient: ContractAddress, "
"amount: u256) -> bool;\n"
"\n"
"    #[external]\n"
"    fn approve(spender: ContractAddress, amount: u256) -> bool;\n"
"}\n"
"```"
msgstr ""

#: src/ch99-02-01-abis-and-interfaces.md:57
msgid "<span class=\"caption\">Listing 99-4: A simple ERC20 Interface</span>"
msgstr ""

#: src/ch99-02-01-abis-and-interfaces.md:59
msgid "## ABIs"
msgstr ""

#: src/ch99-02-01-abis-and-interfaces.md:61
msgid ""
"ABI stands for Application Binary Interface. ABIs gives a smart contract the "
"ability to communicate and interact with external applications or other "
"smart contracts. ABIs can be likened to APIs in traditional web development, "
"which helps data flow between applications and servers."
msgstr ""

#: src/ch99-02-01-abis-and-interfaces.md:63
msgid ""
"While we write our smart contract logics in high-level Cairo, they are "
"stored on the VM as executable bytecodes which are in binary formats. Since "
"this bytecode is not human readable, it requires interpretation to be "
"understood. This is where ABIs come into play, defining specific methods "
"which can be called to a smart contract for execution."
msgstr ""

#: src/ch99-02-01-abis-and-interfaces.md:65
msgid ""
"Every contract on Starknet has an Application Binary Interface (ABI) that "
"defines how to encode and decode data when calling its methods."
msgstr ""

#: src/ch99-02-01-abis-and-interfaces.md:67
msgid ""
"In the next chapter, we are going to be looking into how we can call other "
"smart contracts using a `Contract Dispatcher`, `Library Dispatcher`, and "
"`System calls`."
msgstr ""

#: src/ch99-02-02-contract-dispatcher-library-dispatcher-and-system-calls.md:1
msgid "# Contract Dispatcher, Library Dispatcher and System calls"
msgstr ""

#: src/ch99-02-02-contract-dispatcher-library-dispatcher-and-system-calls.md:3
msgid ""
"Each time a contract interface is created on Starknet, two dispatchers are "
"automatically created and exported:"
msgstr ""

#: src/ch99-02-02-contract-dispatcher-library-dispatcher-and-system-calls.md:5
msgid "1. The Contract Dispatcher\n2. The Library Dispatcher"
msgstr ""

#: src/ch99-02-02-contract-dispatcher-library-dispatcher-and-system-calls.md:8
msgid ""
"In this chapter, we are going to extensively discuss how these dispatchers "
"work and their usage."
msgstr ""

#: src/ch99-02-02-contract-dispatcher-library-dispatcher-and-system-calls.md:10
msgid ""
"To effectively break down the concepts in this chapter, we are going to be "
"using the IERC20 interface from the previous chapter (refer to Listing 99-4):"
msgstr ""

#: src/ch99-02-02-contract-dispatcher-library-dispatcher-and-system-calls.md:12
msgid "## Contract Dispatcher"
msgstr ""

#: src/ch99-02-02-contract-dispatcher-library-dispatcher-and-system-calls.md:14
msgid ""
"Traits annotated with the `#[abi]` attribute are programmed to automatically "
"generate and export the relevant dispatcher logic on compilation. The "
"compiler also generates a new trait, two new structs (one for contract "
"calls, and the other for library calls) and their implementation of this "
"trait. Our interface is expanded into something like this:"
msgstr ""

#: src/ch99-02-02-contract-dispatcher-library-dispatcher-and-system-calls.md:16
msgid ""
"**Note:** The expanded code for our IERC20 interface is a lot longer, but to "
"keep this chapter concise and straight to the point, we focused on one view "
"function `get_name`, and one external function `transfer`."
msgstr ""

#: src/ch99-02-02-contract-dispatcher-library-dispatcher-and-system-calls.md:18
msgid ""
"```rust\n"
"//does_not_compile\n"
"use starknet::{ContractAddress};\n"
"\n"
"trait IERC20DispatcherTrait<T> {\n"
"    fn name(self: T) -> felt252;\n"
"    fn transfer(self: T, recipient: ContractAddress, amount: u256);\n"
"}\n"
"\n"
"#[derive(Copy, Drop, storage_access::StorageAccess, Serde)]\n"
"struct IERC20Dispatcher {\n"
"    contract_address: starknet::ContractAddress, \n"
"}\n"
"\n"
"impl IERC20DispatcherImpl of IERC20DispatcherTrait<IERC20Dispatcher> {\n"
"    fn name(\n"
"        self: IERC20Dispatcher\n"
"    ) -> felt252 { // starknet::call_contract_syscall is called in here\n"
"    }\n"
"    fn transfer(\n"
"        self: IERC20Dispatcher, recipient: ContractAddress, amount: u256\n"
"    ) { // starknet::call_contract_syscall is called in here\n"
"    }\n"
"}\n"
"```"
msgstr ""

#: src/ch99-02-02-contract-dispatcher-library-dispatcher-and-system-calls.md:44
msgid ""
"<span class=\"caption\">Listing 99-5: An expanded form of the IERC20 "
"trait</span>"
msgstr ""

#: src/ch99-02-02-contract-dispatcher-library-dispatcher-and-system-calls.md:46
msgid ""
"It's also worthy of note that all these are abstracted behind the scenes "
"thanks to the power of Cairo plugins."
msgstr ""

#: src/ch99-02-02-contract-dispatcher-library-dispatcher-and-system-calls.md:48
msgid "### Calling Contracts using the Contract Dispatcher"
msgstr ""

#: src/ch99-02-02-contract-dispatcher-library-dispatcher-and-system-calls.md:50
msgid ""
"This is an example of a contract named `Dispatcher` using the Contract "
"interface dispatcher to call an ERC-20 contract in the ERC-20 contract's "
"context and, in the case of `transfer_token`, altering the state of the "
"ERC-20 contract:"
msgstr ""

#: src/ch99-02-02-contract-dispatcher-library-dispatcher-and-system-calls.md:52
msgid ""
"```rust\n"
"# use starknet::ContractAddress;\n"
"# \n"
"# #[abi]\n"
"# trait IERC20 {\n"
"#     #[view]\n"
"#     fn name() -> felt252;\n"
"# \n"
"#     #[view]\n"
"#     fn symbol() -> felt252;\n"
"# \n"
"#     #[view]\n"
"#     fn decimals() -> u8;\n"
"# \n"
"#     #[view]\n"
"#     fn total_supply() -> u256;\n"
"# \n"
"#     #[view]\n"
"#     fn balance_of(account: ContractAddress) -> u256;\n"
"# \n"
"#     #[view]\n"
"#     fn allowance(owner: ContractAddress, spender: ContractAddress) -> "
"u256;\n"
"# \n"
"#     #[external]\n"
"#     fn transfer(recipient: ContractAddress, amount: u256) -> bool;\n"
"# \n"
"#     #[external]\n"
"#     fn transfer_from(sender: ContractAddress, recipient: ContractAddress, "
"amount: u256) -> bool;\n"
"# \n"
"#     #[external]\n"
"#     fn approve(spender: ContractAddress, amount: u256) -> bool;\n"
"# }\n"
"# \n"
"//**** Specify interface here ****//\n"
"#[contract]\n"
"mod dispatcher {\n"
"    use super::IERC20DispatcherTrait;\n"
"    use super::IERC20Dispatcher;\n"
"    use starknet::ContractAddress;\n"
"\n"
"    #[view]\n"
"    fn token_name(_contract_address: ContractAddress) -> felt252 {\n"
"        IERC20Dispatcher { contract_address: _contract_address }.name()\n"
"    }\n"
"\n"
"    #[external]\n"
"    fn transfer_token(\n"
"        _contract_address: ContractAddress, recipient: ContractAddress, "
"amount: u256\n"
"    ) -> bool {\n"
"        IERC20Dispatcher { contract_address: _contract_address "
"}.transfer(recipient, amount)\n"
"    }\n"
"}\n"
"# \n"
"```"
msgstr ""

#: src/ch99-02-02-contract-dispatcher-library-dispatcher-and-system-calls.md:107
msgid ""
"<span class=\"caption\">Listing 99-6: A sample contract which uses the "
"Contract Dispatcher</span>"
msgstr ""

#: src/ch99-02-02-contract-dispatcher-library-dispatcher-and-system-calls.md:109
msgid ""
"As you can see, we had to first import the `IERC20DispatcherTrait` and "
"`IERC20Dispatcher` which was generated and exported on compiling our "
"interface, then we make calls to the methods implemented for the "
"`IERC20Dispatcher` struct (`name`, `transfer`, etc), passing in the "
"`contract_address` parameter which represents the address of the contract we "
"want to call."
msgstr ""

#: src/ch99-02-02-contract-dispatcher-library-dispatcher-and-system-calls.md:111
msgid "## Library Dispatcher"
msgstr ""

#: src/ch99-02-02-contract-dispatcher-library-dispatcher-and-system-calls.md:113
msgid ""
"The key difference between the contract dispatcher and the library "
"dispatcher is that while the contract dispatcher calls an external "
"contract's logic in the external contract's context, the library dispatcher "
"calls the target contract's classhash, whilst executing the call in the "
"calling contract's context.\n"
"So unlike the contract dispatcher, calls made using the library dispatcher "
"have no possibility of tampering with the target contract's state."
msgstr ""

#: src/ch99-02-02-contract-dispatcher-library-dispatcher-and-system-calls.md:116
msgid ""
"As stated in the previous chapter, contracts annotated with the `#[abi]` "
"macro on compilation generates a new trait, two new structs (one for "
"contract calls, and the other for library calls) and their implementation of "
"this trait. The expanded form of the library traits looks like:"
msgstr ""

#: src/ch99-02-02-contract-dispatcher-library-dispatcher-and-system-calls.md:118
msgid ""
"```rust\n"
"//does_not_compile\n"
"use starknet::ContractAddress;\n"
"\n"
"trait IERC20DispatcherTrait<T> {\n"
"    fn name(self: T) -> felt252;\n"
"    fn transfer(self: T, recipient: ContractAddress, amount: u256);\n"
"}\n"
"\n"
"#[derive(Copy, Drop, storage_access::StorageAccess, Serde)]\n"
"struct IERC20LibraryDispatcher {\n"
"    class_hash: starknet::ClassHash, \n"
"}\n"
"\n"
"impl IERC20LibraryDispatcherImpl of "
"IERC20DispatcherTrait<IERC20LibraryDispatcher> {\n"
"    fn name(\n"
"        self: IERC20LibraryDispatcher\n"
"    ) -> felt252 { // starknet::syscalls::library_call_syscall  is called in "
"here\n"
"    }\n"
"    fn transfer(\n"
"        self: IERC20LibraryDispatcher, recipient: ContractAddress, amount: "
"u256\n"
"    ) { // starknet::syscalls::library_call_syscall  is called in here\n"
"    }\n"
"}\n"
"```"
msgstr ""

#: src/ch99-02-02-contract-dispatcher-library-dispatcher-and-system-calls.md:144
msgid ""
"<span class=\"caption\">Listing 99-7: An expanded form of the IERC20 "
"trait</span>"
msgstr ""

#: src/ch99-02-02-contract-dispatcher-library-dispatcher-and-system-calls.md:146
msgid "### Calling Contracts using the Library Dispatcher"
msgstr ""

#: src/ch99-02-02-contract-dispatcher-library-dispatcher-and-system-calls.md:148
msgid "Below's a sample code on calling contracts using the Library Dispatcher:"
msgstr ""

#: src/ch99-02-02-contract-dispatcher-library-dispatcher-and-system-calls.md:150
msgid ""
"```rust\n"
"#[contract]\n"
"mod contract {\n"
"    use super::IERC20DispatcherTrait;\n"
"    use super::IERC20LibraryDispatcher;\n"
"    use starknet::ContractAddress;\n"
"\n"
"    #[view]\n"
"    fn token_name() -> felt252 {\n"
"        IERC20LibraryDispatcher { class_hash: "
"starknet::class_hash_const::<0x1234>() }.name()\n"
"    }\n"
"\n"
"    #[external]\n"
"    fn transfer_token(recipient: ContractAddress, amount: u256) -> bool {\n"
"        IERC20LibraryDispatcher {\n"
"            class_hash: starknet::class_hash_const::<0x1234>()\n"
"        }.transfer(recipient, amount)\n"
"    }\n"
"}\n"
"```"
msgstr ""

#: src/ch99-02-02-contract-dispatcher-library-dispatcher-and-system-calls.md:171
msgid ""
"<span class=\"caption\">Listing 99-8: A sample contract using the Library "
"Dispatcher</span>"
msgstr ""

#: src/ch99-02-02-contract-dispatcher-library-dispatcher-and-system-calls.md:173
msgid ""
"As you can see, we had to first import the `IERC20DispatcherTrait` and "
"`IERC20LibraryDispatcher` which was generated and exported on compiling our "
"interface, then we make calls to the methods implemented for the "
"`IERC20LibraryDispatcher` struct (`name`, `transfer`, etc), passing in the "
"`class_hash` parameter which represents the class of the contract we want to "
"call."
msgstr ""

#: src/ch99-02-02-contract-dispatcher-library-dispatcher-and-system-calls.md:175
msgid "## Calling Contracts using low-level System calls"
msgstr ""

#: src/ch99-02-02-contract-dispatcher-library-dispatcher-and-system-calls.md:177
msgid ""
"Another way to call other contracts is to use the "
"`starknet::call_contract_syscall` system call. The Dispatchers we described "
"in the previous sections are high-level syntaxes for this low-level system "
"call."
msgstr ""

#: src/ch99-02-02-contract-dispatcher-library-dispatcher-and-system-calls.md:179
msgid ""
"Using the system call `starknet::call_contract_syscall` can be handy for "
"customized error handling or possessing more control over the "
"serialization/deserialization of the call data and the returned data. Here's "
"an example demonstrating a low-level `transfer` call:"
msgstr ""

#: src/ch99-02-02-contract-dispatcher-library-dispatcher-and-system-calls.md:181
msgid ""
"```rust\n"
"#[contract]\n"
"mod Contract {\n"
"    use array::ArrayTrait;\n"
"    #[external]\n"
"    fn transfer_token(\n"
"        address: starknet::ContractAddress, selector: felt252, calldata: "
"Array<felt252>\n"
"    ) -> Span::<felt252> {\n"
"        starknet::call_contract_syscall(address, selector, "
"calldata.span()).unwrap_syscall()\n"
"    }\n"
"}\n"
"```"
msgstr ""

#: src/ch99-02-02-contract-dispatcher-library-dispatcher-and-system-calls.md:194
msgid ""
"<span class=\"caption\">Listing 99-9: A sample contract implementing system "
"calls</span>"
msgstr ""

#: src/ch99-02-02-contract-dispatcher-library-dispatcher-and-system-calls.md:196
msgid ""
"As you can see, rather than pass our function arguments directly, we passed "
"in the contract address, function selector (which is a keccak hash of the "
"function name), and the calldata (function arguments). At the end, we get "
"returned a serialized value which we'll need to deserialize ourselves!"
msgstr ""

#: src/ch99-03-security-considerations.md:1
msgid "# Security Considerations"
msgstr ""

#: src/ch99-03-security-considerations.md:3
msgid ""
"When developing software, ensuring it functions as intended is usually "
"straightforward. However, preventing unintended usage and vulnerabilities "
"can be more challenging."
msgstr ""

#: src/ch99-03-security-considerations.md:5
msgid ""
"In smart contract development, security is very important. A single error "
"can result in the loss of valuable assets or the improper functioning of "
"certain features."
msgstr ""

#: src/ch99-03-security-considerations.md:7
msgid ""
"Smart contracts are executed in a public environment where anyone can "
"examine the code and interact with it. Any errors or vulnerabilities in the "
"code can be exploited by malicious actors."
msgstr ""

#: src/ch99-03-security-considerations.md:9
msgid ""
"This chapter presents general recommendations for writing secure smart "
"contracts. By incorporating these concepts during development, you can "
"create robust and reliable smart contracts. This reduces the chances of "
"unexpected behavior or vulnerabilities."
msgstr ""

#: src/ch99-03-security-considerations.md:11
msgid "## Disclaimer"
msgstr ""

#: src/ch99-03-security-considerations.md:13
msgid ""
"This chapter does not provide an exhaustive list of all possible security "
"issues, and it does not guarantee that your contracts will be completely "
"secure."
msgstr ""

#: src/ch99-03-security-considerations.md:15
msgid ""
"If you are developing smart contracts for production use, it is highly "
"recommended to conduct external audits performed by security experts."
msgstr ""

#: src/ch99-03-security-considerations.md:17
msgid "## Mindset"
msgstr ""

#: src/ch99-03-security-considerations.md:19
msgid ""
"Cairo is a highly safe language inspired by rust. It is designed in a way "
"that force you to cover all possible cases. Security issues on Starknet "
"mostly arise from the way smart contracts flows are designed, not much from "
"the language itself."
msgstr ""

#: src/ch99-03-security-considerations.md:21
msgid ""
"Adopting a security mindset is the initial step in writing secure smart "
"contracts. Try to always consider all possible scenarios when writing code."
msgstr ""

#: src/ch99-03-security-considerations.md:23
msgid "### Viewing smart contract as Finite State Machines"
msgstr ""

#: src/ch99-03-security-considerations.md:25
msgid ""
"Transactions in smart contracts are atomic, meaning they either succeed or "
"fail without making any changes."
msgstr ""

#: src/ch99-03-security-considerations.md:27
msgid ""
"Think of smart contracts as state machines: they have a set of initial "
"states defined by the constructor constraints, and external function "
"represents a set of possible state transitions. A transaction is nothing "
"more than a state transition."
msgstr ""

#: src/ch99-03-security-considerations.md:29
msgid ""
"The `assert` or `panic` functions can be used to validate conditions before "
"performing specific actions. You can learn more about these on the "
"[Unrecoverable Errors with "
"panic](./ch09-01-unrecoverable-errors-with-panic.md) page."
msgstr ""

#: src/ch99-03-security-considerations.md:31
msgid "These validations can include:"
msgstr ""

#: src/ch99-03-security-considerations.md:33
msgid ""
"- Inputs provided by the caller\n"
"- Execution requirements\n"
"- Invariants (conditions that must always be true)\n"
"- Return values from other function calls"
msgstr ""

#: src/ch99-03-security-considerations.md:38
msgid ""
"For example, you could use the `assert` function to validate that a user has "
"enough funds to perform a withdraw transaction. If the condition is not met, "
"the transaction will fail and the state of the contract will not change."
msgstr ""

#: src/ch99-03-security-considerations.md:40
msgid ""
"```rust\n"
"    #[external]\n"
"    fn withdraw(amount: u256) {\n"
"        let current_balance = balance::read();\n"
"\n"
"        assert(balance >= amount, 'Insufficient funds');\n"
"\n"
"        balance::write(current_balance - amount);\n"
"    }\n"
"```"
msgstr ""

#: src/ch99-03-security-considerations.md:51
msgid ""
"Using these functions to check conditions adds constraints that help clearly "
"define the boundaries of possible state transitions for each function in "
"your smart contract. These checks ensure that the behavior of the contract "
"stays within the expected limits."
msgstr ""

#: src/ch99-03-security-considerations.md:53
msgid "## Recommendations"
msgstr ""

#: src/ch99-03-security-considerations.md:55
msgid "### Checks Effects Interactions Pattern"
msgstr ""

#: src/ch99-03-security-considerations.md:57
msgid ""
"The Checks Effects Interactions pattern is a common design pattern used to "
"prevent reentrancy attacks on Ethereum. While reentrancy is harder to "
"achieve in Starknet, it is still recommended to use this pattern in your "
"smart contracts."
msgstr ""

#: src/ch99-03-security-considerations.md:59
msgid "<!-- TODO add reference to the reentrancy CairoByExample page -->"
msgstr ""

#: src/ch99-03-security-considerations.md:61
msgid ""
"The pattern consists of following a specific order of operations in your "
"functions:"
msgstr ""

#: src/ch99-03-security-considerations.md:63
msgid ""
"1. **Checks**: Validate all conditions and inputs before performing any "
"state changes.\n"
"2. **Effects**: Perform all state changes.\n"
"3. **Interactions**: All external calls to other contracts should be made at "
"the end of the function."
msgstr ""

#: src/ch99-03-security-considerations.md:67
msgid "### Access control"
msgstr ""

#: src/ch99-03-security-considerations.md:69
msgid ""
"Access control is the process of restricting access to certain features or "
"resources. It is a common security mechanism used to prevent unauthorized "
"access to sensitive information or actions. In smart contracts, some "
"functions may often be restricted to specific users or roles."
msgstr ""

#: src/ch99-03-security-considerations.md:71
msgid ""
"You can implement the access control pattern to easily manage permissions. "
"This pattern consists of defining a set of roles and assigning them to "
"specific users. Each function can then be restricted to specific roles."
msgstr ""

#: src/ch99-03-security-considerations.md:73
msgid ""
"```rust\n"
"#[contract]\n"
"mod AccessControlContract {\n"
"    use starknet::ContractAddress;\n"
"    use starknet::get_caller_address;\n"
"\n"
"    #[storage]\n"
"    struct Storage {\n"
"        // Role 'owner': only one address\n"
"        owner: ContractAddress,\n"
"        // Role 'role_a': a set of addresses\n"
"        role_a: LegacyMap::<ContractAddress, bool>\n"
"    }\n"
"\n"
"    #[constructor]\n"
"    fn constructor() {\n"
"        owner::write(get_caller_address());\n"
"    }\n"
"\n"
"    // Guard functions to check roles\n"
"\n"
"    #[inline(always)]\n"
"    fn is_owner() -> bool {\n"
"        owner::read() == get_caller_address()\n"
"    }\n"
"\n"
"    #[inline(always)]\n"
"    fn is_role_a() -> bool {\n"
"        role_a::read(get_caller_address())\n"
"    }\n"
"\n"
"    #[inline(always)]\n"
"    fn only_owner() {\n"
"        assert(is_owner(), 'Not owner');\n"
"    }\n"
"\n"
"    #[inline(always)]\n"
"    fn only_role_a() {\n"
"        assert(is_role_a(), 'Not role A');\n"
"    }\n"
"\n"
"    // You can easily combine guards to perfom complex checks\n"
"    fn only_allowed() {\n"
"        assert(is_owner() || is_role_a(), 'Not allowed');\n"
"    }\n"
"\n"
"    // Functions to manage roles\n"
"\n"
"    #[external]\n"
"    fn set_role_a(_target: ContractAddress, _active: bool) {\n"
"        only_owner();\n"
"        role_a::write(_target, _active);\n"
"    }\n"
"\n"
"    // You can now focus on the business logic of your contract\n"
"    // and reduce the complexity of your code by using guard functions\n"
"\n"
"    #[external]\n"
"    fn role_a_action() {\n"
"        only_role_a();\n"
"    // ...\n"
"    }\n"
"\n"
"    #[external]\n"
"    fn allowed_action() {\n"
"        only_allowed();\n"
"    // ...\n"
"    }\n"
"}\n"
"\n"
"```"
msgstr ""

#: src/ch99-03-security-considerations.md:145
msgid "### Static analysis tool"
msgstr ""

#: src/ch99-03-security-considerations.md:147
msgid ""
"Static analysis refers to the process of examining code without its "
"execution, focusing on its structure, syntax, and properties. It involves "
"analyzing the source code to identify potential issues, vulnerabilities, or "
"violations of specified rules."
msgstr ""

#: src/ch99-03-security-considerations.md:149
msgid ""
"By defining rules, such as coding conventions or security guidelines, "
"developers can utilize static analysis tools to automatically check the code "
"against these standards."
msgstr ""

#: src/ch99-03-security-considerations.md:151
msgid "Reference:"
msgstr ""

#: src/ch99-03-security-considerations.md:153
msgid ""
"- [Semgrep Cairo 1.0 "
"support](https://semgrep.dev/blog/2023/semgrep-now-supports-cairo-1-0)"
msgstr ""

#: src/appendix-00.md:1
msgid "# Appendix"
msgstr ""

#: src/appendix-00.md:3
msgid ""
"The following sections contain reference material you may find useful in "
"your\n"
"Cairo journey."
msgstr ""

#: src/appendix-01-keywords.md:1
msgid "## Appendix A: Keywords"
msgstr ""

#: src/appendix-01-keywords.md:3
msgid ""
"The following list contains keywords that are reserved for current or "
"future\n"
"use by the Cairo language."
msgstr ""

#: src/appendix-01-keywords.md:6
msgid "There are two keyword categories:"
msgstr ""

#: src/appendix-01-keywords.md:8
msgid "- strict\n- reserved"
msgstr ""

#: src/appendix-01-keywords.md:11
msgid ""
"There is a third category, which are functions from the core library. While "
"their names are not reserved,\n"
"they are not recommended to be used as names of any items to follow good "
"practices."
msgstr ""

#: src/appendix-01-keywords.md:16
msgid "### Strict keywords"
msgstr ""

#: src/appendix-01-keywords.md:18
msgid ""
"These keywords can only be used in their correct contexts.\n"
"They cannot be used as names of any items."
msgstr ""

#: src/appendix-01-keywords.md:21
msgid ""
"- `as` - Rename import\n"
"- `break` - Exit a loop immediately\n"
"- `const` - Define constant items\n"
"- `continue` - Continue to the next loop iteration\n"
"- `else` - Fallback for `if` and `if let` control flow constructs\n"
"- `enum` - Define an enumeration\n"
"- `extern` - Function defined at the compiler level using hint available at "
"cairo1 level with this declaration\n"
"- `false` - Boolean false literal\n"
"- `fn` - Define a function\n"
"- `if` - Branch based on the result of a conditional expression\n"
"- `impl` - Implement inherent or trait functionality\n"
"- `implicits` - Special kind of function parameters that are required to "
"perform certain actions\n"
"- `let` - Bind a variable\n"
"- `loop` - Loop unconditionally\n"
"- `match` - Match a value to patterns\n"
"- `mod` - Define a module\n"
"- `mut` - Denote variable mutability\n"
"- `nopanic` - Functions marked with this notation mean that the function "
"will never panic.\n"
"- `of` - Implement a trait\n"
"- `ref` - Bind by reference\n"
"- `return` - Return from function\n"
"- `struct` - Define a structure\n"
"- `trait` - Define a trait\n"
"- `true` - Boolean true literal\n"
"- `type` - Define a type alias\n"
"- `use` - Bring symbols into scope"
msgstr ""

#: src/appendix-01-keywords.md:50
msgid "### Reserved keywords"
msgstr ""

#: src/appendix-01-keywords.md:52
msgid ""
"These keywords aren't used yet, but they are reserved for future use.\n"
"They have the same restrictions as strict keywords.\n"
"The reasoning behind this is to make current programs forward compatible "
"with future versions of\n"
"Cairo by forbidding them to use these keywords."
msgstr ""

#: src/appendix-01-keywords.md:57
msgid ""
"- `do`\n"
"- `dyn`\n"
"- `macro`\n"
"- `move`\n"
"- `Self`\n"
"- `self`\n"
"- `static_assert`\n"
"- `static`\n"
"- `super`\n"
"- `try`\n"
"- `typeof`\n"
"- `unsafe`\n"
"- `where`\n"
"- `while`\n"
"- `with`\n"
"- `yield`"
msgstr ""

#: src/appendix-01-keywords.md:76
msgid "### Built-in functions"
msgstr ""

#: src/appendix-01-keywords.md:78
msgid ""
"The Cairo programming language provides several specific functions that "
"serve a special purpose. We will not cover all of them in this book, but "
"using the names of these functions as names of other items is not "
"recommended."
msgstr ""

#: src/appendix-01-keywords.md:80
msgid ""
"-`assert` - This function checks a boolean expression, and if it evaluates "
"to false, it triggers the panic function. -`panic` - This function "
"terminates the program."
msgstr ""

#: src/appendix-02-operators-and-symbols.md:1
msgid "# Appendix B: Operators and Symbols"
msgstr ""

#: src/appendix-02-operators-and-symbols.md:3
msgid "This appendix includes a glossary of Cairo's syntax."
msgstr ""

#: src/appendix-02-operators-and-symbols.md:5
msgid "## Operators"
msgstr ""

#: src/appendix-02-operators-and-symbols.md:7
msgid ""
"Table B-1 contains the operators in Cairo, an example of how the operator "
"would appear in context, a short explanation, and whether that operator is "
"overloadable. If an operator is overloadable, the relevant trait to use to "
"overload that operator is listed."
msgstr ""

#: src/appendix-02-operators-and-symbols.md:9
msgid "<span class=\"caption\">Table B-1: Operators</span>"
msgstr ""

#: src/appendix-02-operators-and-symbols.md:11
msgid ""
"| Operator | Example | Explanation | Overloadable? |\n"
"|----------|---------|-------------|---------------|\n"
"| `!` | `!expr` | Bitwise or logical complement | `Not` |\n"
"| `!=` | `expr != expr` | Non-equality comparison | `PartialEq` |\n"
"| `%` | `expr % expr` | Arithmetic remainder | `Rem` |\n"
"| `%=` | `var %= expr` | Arithmetic remainder and assignment | `RemEq` |\n"
"| `&` | `expr & expr` | Bitwise AND | `BitAnd` |\n"
"| `*` | `expr * expr` | Arithmetic multiplication | `Mul` |\n"
"| `*=` | `var *= expr` | Arithmetic multiplication and assignment | `MulEq` "
"|\n"
"| `@` | `@var` | Snapshot | |\n"
"| `*` | `*var` | Desnap | |\n"
"| `+` | `expr + expr` | Arithmetic addition | `Add` |\n"
"| `+=` | `var += expr` | Arithmetic addition and assignment | `AddEq` |\n"
"| `,` | `expr, expr` | Argument and element separator | |\n"
"| `-` | `-expr` | Arithmetic negation | `Neg` |\n"
"| `-` | `expr - expr` | Arithmetic subtraction | `Sub` |\n"
"| `-=` | `var -= expr` | Arithmetic subtraction and assignment | `SubEq` |\n"
"| `->` | `fn(...) -> type`, <code>&vert;...&vert; -> type</code> | Function "
"and closure return type | |\n"
"| `.` | `expr.ident` | Member access | |\n"
"| `/` | `expr / expr` | Arithmetic division | `Div` |\n"
"| `/=` | `var /= expr` | Arithmetic division and assignment | `DivEq` |\n"
"| `:` | `pat: type`, `ident: type` | Constraints | |\n"
"| `:` | `ident: expr` | Struct field initializer | |\n"
"| `;` | `expr;` | Statement and item terminator | |\n"
"| `<` | `expr < expr` | Less than comparison | `PartialOrd` |\n"
"| `<=` | `expr <= expr` | Less than or equal to comparison | `PartialOrd` |\n"
"| `=` | `var = expr` | Assignment | |\n"
"| `==` | `expr == expr` | Equality comparison | `PartialEq` |\n"
"| `=>` | `pat => expr` | Part of match arm syntax | |\n"
"| `>` | `expr > expr` | Greater than comparison | `PartialOrd` |\n"
"| `>=` | `expr >= expr` | Greater than or equal to comparison | `PartialOrd` "
"|\n"
"| `^` | `expr ^ expr` | Bitwise exclusive OR | `BitXor` |\n"
"| <code>&vert;</code> | <code>expr &vert; expr</code> | Bitwise OR | `BitOr` "
"|"
msgstr ""

#: src/appendix-02-operators-and-symbols.md:45
msgid "## Non Operator Symbols"
msgstr ""

#: src/appendix-02-operators-and-symbols.md:47
msgid ""
"The following list contains all symbols that are not used as operators; that "
"is, they do not have the same behavior as a function or method call."
msgstr ""

#: src/appendix-02-operators-and-symbols.md:49
msgid ""
"Table B-2 shows symbols that appear on their own and are valid in a variety "
"of locations."
msgstr ""

#: src/appendix-02-operators-and-symbols.md:51
msgid "<span class=\"caption\">Table B-2: Stand-Alone Syntax</span>"
msgstr ""

#: src/appendix-02-operators-and-symbols.md:53
msgid ""
"| Symbol | Explanation |\n"
"|--------|-------------|\n"
"| `..._u8`, `..._usize`, etc. | Numeric literal of specific type |\n"
"| `'...'` | Short string |\n"
"| `_` | “Ignored” pattern binding; also used to make integer literals "
"readable |"
msgstr ""

#: src/appendix-02-operators-and-symbols.md:59
msgid ""
"Table B-3 shows symbols that are used within the context of a module "
"hierarchy path to access an item."
msgstr ""

#: src/appendix-02-operators-and-symbols.md:61
msgid "<span class=\"caption\">Table B-3: Path-Related Syntax</span>"
msgstr ""

#: src/appendix-02-operators-and-symbols.md:63
msgid ""
"| Symbol | Explanation |\n"
"|--------|-------------|\n"
"| `ident::ident` | Namespace path |\n"
"| `super::path` | Path relative to the parent of the current module |\n"
"| `trait::method(...)` | Disambiguating a method call by naming the trait "
"that defines it |"
msgstr ""

#: src/appendix-02-operators-and-symbols.md:69
msgid ""
"Table B-4 shows symbols that appear in the context of using generic type "
"parameters."
msgstr ""

#: src/appendix-02-operators-and-symbols.md:71
msgid "<span class=\"caption\">Table B-4: Generics</span>"
msgstr ""

#: src/appendix-02-operators-and-symbols.md:73
msgid ""
"| Symbol | Explanation |\n"
"|--------|-------------|\n"
"| `path<...>` | Specifies parameters to generic type in a type (e.g., "
"`Vec<u8>`) |\n"
"| `path::<...>`, `method::<...>` | Specifies parameters to generic type, "
"function, or method in an expression; often referred to as turbofish |\n"
"| `fn ident<...> ...` | Define generic function |\n"
"| `struct ident<...> ...` | Define generic structure |\n"
"| `enum ident<...> ...` | Define generic enumeration |\n"
"| `impl<...> ...` | Define generic implementation |"
msgstr ""

#: src/appendix-02-operators-and-symbols.md:82
msgid ""
"Table B-5 shows symbols that appear in the context of calling or defining "
"macros and specifying attributes on an item."
msgstr ""

#: src/appendix-02-operators-and-symbols.md:84
msgid "<span class=\"caption\">Table B-5: Macros and Attributes</span>"
msgstr ""

#: src/appendix-02-operators-and-symbols.md:86
msgid ""
"| Symbol | Explanation |\n"
"|--------|-------------|\n"
"| `#[meta]` | Outer attribute |"
msgstr ""

#: src/appendix-02-operators-and-symbols.md:90
msgid "Table B-6 shows symbols that create comments."
msgstr ""

#: src/appendix-02-operators-and-symbols.md:92
msgid "<span class=\"caption\">Table B-6: Comments</span>"
msgstr ""

#: src/appendix-02-operators-and-symbols.md:94
msgid ""
"| Symbol | Explanation |\n"
"|--------|-------------|\n"
"| `//` | Line comment |"
msgstr ""

#: src/appendix-02-operators-and-symbols.md:98
msgid "Table B-7 shows symbols that appear in the context of using tuples."
msgstr ""

#: src/appendix-02-operators-and-symbols.md:100
msgid "<span class=\"caption\">Table B-7: Tuples</span>"
msgstr ""

#: src/appendix-02-operators-and-symbols.md:103
msgid ""
"| Symbol | Explanation |\n"
"|--------|-------------|\n"
"| `()` | Empty tuple (aka unit), both literal and type |\n"
"| `(expr)` | Parenthesized expression |\n"
"| `(expr,)` | Single-element tuple expression |\n"
"| `(type,)` | Single-element tuple type |\n"
"| `(expr, ...)` | Tuple expression |\n"
"| `(type, ...)` | Tuple type |\n"
"| `expr(expr, ...)` | Function call expression; also used to initialize "
"tuple `struct`s and tuple `enum` variants |"
msgstr ""

#: src/appendix-02-operators-and-symbols.md:113
msgid "Table B-8 shows the contexts in which curly braces are used."
msgstr ""

#: src/appendix-02-operators-and-symbols.md:115
msgid "<span class=\"caption\">Table B-8: Curly Brackets</span>"
msgstr ""

#: src/appendix-02-operators-and-symbols.md:117
msgid ""
"| Context | Explanation |\n"
"|---------|-------------|\n"
"| `{...}` | Block expression |\n"
"| `Type {...}` | `struct` literal |"
msgstr ""

#: src/appendix-03-derivable-traits.md:1
msgid "# Appendix C: Derivable Traits"
msgstr ""

#: src/appendix-03-derivable-traits.md:3
msgid ""
"In various places in the book, we’ve discussed the `derive` attribute, which "
"you can apply to a struct or enum definition. The `derive` attribute "
"generates code to implement a default trait on the type you’ve annotated "
"with the `derive` syntax."
msgstr ""

#: src/appendix-03-derivable-traits.md:5
msgid ""
"In this appendix, we provide a comprehensive reference detailing all the "
"traits in the standard library compatible with the `derive` attribute."
msgstr ""

#: src/appendix-03-derivable-traits.md:7
msgid ""
"These traits listed here are the only ones defined by the core library that "
"can be implemented on your types using `derive`. Other traits defined in the "
"standard library don’t have sensible default behavior, so it’s up to you to "
"implement them in the way that makes sense for what you’re trying to "
"accomplish."
msgstr ""

#: src/appendix-03-derivable-traits.md:9
msgid ""
"The list of derivable traits provided in this appendix does not encompass "
"all possibilities: external libraries can implement `derive` for their own "
"traits, expanding the list of traits compatible with `derive`."
msgstr ""

#: src/appendix-03-derivable-traits.md:11
msgid "## PartialEq for equality comparison"
msgstr ""

#: src/appendix-03-derivable-traits.md:13
msgid ""
"The `PartialEq` trait allows for comparison between instances of a type for "
"equality, thereby enabling the == and != operators."
msgstr ""

#: src/appendix-03-derivable-traits.md:15
msgid ""
"When `PartialEq` is derived on structs, two instances are equal only if all "
"fields are equal, and the instances are not equal if any fields are not "
"equal. When derived on enums, each variant is equal to itself and not equal "
"to the other variants."
msgstr ""

#: src/appendix-03-derivable-traits.md:19
msgid ""
"```Rust\n"
"#[derive(PartialEq, Drop)]\n"
"struct A {\n"
"    item: felt252\n"
"}\n"
"\n"
"fn main() {\n"
"    let first_struct = A {\n"
"        item: 2\n"
"    };\n"
"    let second_struct = A {\n"
"        item: 2\n"
"    };\n"
"    assert(first_struct == second_struct, 'Structs are different');\n"
"}\n"
"```"
msgstr ""

#: src/appendix-03-derivable-traits.md:36
msgid "## Clone and Copy for Duplicating Values"
msgstr ""

#: src/appendix-03-derivable-traits.md:38
msgid ""
"The `Clone` trait provides the functionality to explicitly create a deep "
"copy of a value."
msgstr ""

#: src/appendix-03-derivable-traits.md:40
msgid ""
"Deriving `Clone` implements the `clone` method, which, in turn, calls clone "
"on each of the type's components. This means all the fields or values in the "
"type must also implement `Clone` to derive `Clone`."
msgstr ""

#: src/appendix-03-derivable-traits.md:44
msgid ""
"```Rust\n"
"use clone::Clone;\n"
"\n"
"#[derive(Clone, Drop)]\n"
"struct A {\n"
"    item: felt252\n"
"}\n"
"\n"
"fn main() {\n"
"    let first_struct = A {\n"
"        item: 2\n"
"    };\n"
"    let second_struct = first_struct.clone();\n"
"    assert(second_struct.item == 2, 'Not equal');\n"
"}\n"
"```"
msgstr ""

#: src/appendix-03-derivable-traits.md:61
msgid ""
"The `Copy` trait allows for the duplication of values. You can derive `Copy` "
"on any type whose parts all implement `Copy`."
msgstr ""

#: src/appendix-03-derivable-traits.md:65
msgid ""
"```Rust\n"
"#[derive(Copy, Drop)]\n"
"struct A {\n"
"    item: felt252\n"
"}\n"
"\n"
"fn main() {\n"
"    let first_struct = A {\n"
"        item: 2\n"
"    };\n"
"    let second_struct = first_struct;\n"
"    assert(second_struct.item == 2, 'Not equal');\n"
"    assert(first_struct.item == 2, 'Not Equal'); // Copy Trait prevents "
"firs_struct from moving into second_struct\n"
"}\n"
"```"
msgstr ""

#: src/appendix-03-derivable-traits.md:81
msgid "## Serializing with Serde"
msgstr ""

#: src/appendix-03-derivable-traits.md:83
msgid ""
"`Serde` provides trait implementations for `serialize` and `deserialize` "
"functions for data structures defined in your crate. It allows you to "
"transform your structure into an array (or the opposite)."
msgstr ""

#: src/appendix-03-derivable-traits.md:87
msgid ""
"```Rust\n"
"use serde::Serde;\n"
"use array::ArrayTrait;\n"
"\n"
"#[derive(Serde, Drop)]\n"
"struct A {\n"
"    item_one: felt252,\n"
"    item_two: felt252,\n"
"}\n"
"\n"
"fn main() {\n"
"    let first_struct = A {\n"
"        item_one: 2,\n"
"        item_two: 99,\n"
"    };\n"
"    let mut output_array = ArrayTrait::new();\n"
"    let serialized = first_struct.serialize(ref output_array);\n"
"    panic(output_array);\n"
"}\n"
"```"
msgstr ""

#: src/appendix-03-derivable-traits.md:108
msgid "Output:"
msgstr ""

#: src/appendix-03-derivable-traits.md:110
msgid ""
"```Bash\n"
"Run panicked with [2 (''), 99 ('c'), ].\n"
"```"
msgstr ""

#: src/appendix-03-derivable-traits.md:114
msgid ""
"We can see here that our struct A has been serialized into the output array."
msgstr ""

#: src/appendix-03-derivable-traits.md:116
msgid ""
"Also, we can use `deserialize` function to convert the serialized array back "
"into our A struct."
msgstr ""

#: src/appendix-03-derivable-traits.md:120
msgid ""
"```Rust\n"
"use serde::Serde;\n"
"use array::ArrayTrait;\n"
"use option::OptionTrait;\n"
"\n"
"#[derive(Serde, Drop)]\n"
"struct A {\n"
"    item_one: felt252,\n"
"    item_two: felt252,\n"
"}\n"
"\n"
"fn main() {\n"
"    let first_struct = A {\n"
"        item_one: 2,\n"
"        item_two: 99,\n"
"    };\n"
"    let mut output_array = ArrayTrait::new();\n"
"    let mut serialized = first_struct.serialize(ref output_array);\n"
"    let mut span_array = output_array.span();\n"
"    let deserialized_struct: A = Serde::<A>::deserialize(ref "
"span_array).unwrap();\n"
"}\n"
"```"
msgstr ""

#: src/appendix-03-derivable-traits.md:143
msgid ""
"Here we are converting a serialized array span back to the struct A. "
"`deserialize` returns an `Option` so we need to unwrap it. When using "
"deserialize we also need to specify the type we want to deserialize into."
msgstr ""

#: src/appendix-03-derivable-traits.md:145
msgid "## Drop and Destruct"
msgstr ""

#: src/appendix-03-derivable-traits.md:147
msgid ""
"When moving out of scope, variables need to be moved first. This is where "
"the `Drop` trait intervenes. You can find more details about its usage "
"[here](ch03-01-what-is-ownership.md#the-drop-trait)."
msgstr ""

#: src/appendix-03-derivable-traits.md:149
msgid ""
"Moreover Dictionary need to be squashed before going out of scope. Calling "
"manually the `squash` method on each of them can be quickly redundant. "
"`Destruct` trait allows Dictionaries to be automatically squashed when they "
"get out of scope. You can also find more information about `Destruct` "
"[here](ch03-01-what-is-ownership.md#the-destruct-trait)."
msgstr ""

#: src/appendix-03-derivable-traits.md:151
msgid "## PartialOrd and Ord for Ordering Comparisons"
msgstr ""

#: src/appendix-03-derivable-traits.md:153
msgid "TODO (Not derivable yet ?)"
msgstr ""

#: src/appendix-04-useful-development-tools.md:1
msgid "## Appendix D - Useful Development Tools"
msgstr ""

#: src/appendix-04-useful-development-tools.md:3
msgid ""
"In this appendix, we talk about some useful development tools that the "
"Cairo\n"
"project provides. We’ll look at automatic formatting, quick ways to apply\n"
"warning fixes, a linter, and integrating with IDEs."
msgstr ""

#: src/appendix-04-useful-development-tools.md:7
msgid "### Automatic Formatting with `cairo-format`"
msgstr ""

#: src/appendix-04-useful-development-tools.md:9
msgid ""
"The `cairo-format` tool reformats your code according to the community code "
"style.\n"
"Many collaborative projects use `cairo-format` to prevent arguments about "
"which\n"
"style to use when writing Cairo: everyone formats their code using the tool."
msgstr ""

#: src/appendix-04-useful-development-tools.md:13
msgid "To format any Cairo project, enter the following:"
msgstr ""

#: src/appendix-04-useful-development-tools.md:15
msgid ""
"```console\n"
"cairo-format -r\n"
"```"
msgstr ""

#: src/appendix-04-useful-development-tools.md:19
msgid ""
"Running this command reformats all the Cairo code in the current directory, "
"recursively. This\n"
"should only change the code style, not the code semantics."
msgstr ""

#: src/appendix-04-useful-development-tools.md:22
msgid "### IDE Integration Using `cairo-language-server`"
msgstr ""

#: src/appendix-04-useful-development-tools.md:24
msgid ""
"To help IDE integration, the Cairo community recommends using the\n"
"[`cairo-language-server`][cairo-language-server]<!-- ignore -->. This tool "
"is a set of\n"
"compiler-centric utilities that speaks the [Language Server "
"Protocol][lsp]<!--\n"
"ignore -->, which is a specification for IDEs and programming languages to\n"
"communicate with each other. Different clients can use "
"`cairo-language-server`, such as\n"
"[the Cairo extension for Visual Studio Code][vscode-cairo]."
msgstr ""

#: src/appendix-04-useful-development-tools.md:34
msgid ""
"Visit the `vscode-cairo` [page][vscode-cairo]<!-- ignore -->\n"
"for installation instructions, You will gain abilities such as "
"autocompletion, jump to\n"
"definition, and inline errors."
msgstr ""

#: src/appendix-05-most-common-types-and-traits.md:1
msgid "## Appendix E - Most Common Types and Traits Required To Write Contracts"
msgstr ""

#: src/appendix-05-most-common-types-and-traits.md:3
msgid ""
"This appendix provides a reference for common types and traits used in "
"contract development, along with their corresponding imports, paths, and "
"usage examples."
msgstr ""

#: src/appendix-05-most-common-types-and-traits.md:5
msgid ""
"| Import                    | Path                                           "
"       | Usage                                                               "
"                                                                             "
"                                      |\n"
"| ------------------------- | "
"----------------------------------------------------- | "
"-------------------------------------------------------------------------------------------------------------------------------------------------------------------------------------- "
"|\n"
"| `OptionTrait`             | `std::option::OptionTrait`                     "
"       | `OptionTrait<T>` defines a set of methods required to manipulate "
"optional value.                                                              "
"                                         |\n"
"| `ResultTrait`             | `std::result::ResultTrait`                     "
"       | `ResultTrait<T, E>` Type for Starknet contract address, a value in "
"the range [0, 2 \\*\\* 251).                                                 "
"                                         |\n"
"| `ContractAddress`         | `starknet::ContractAddress`                    "
"       | `ContractAddress` is a type to represent the smart contract address "
"                                                                             "
"                                      |\n"
"| `ContractAddressZeroable` | "
"`starknet::contract_address::ContractAddressZeroable` | "
"`ContractAddressZeroable` is the implementation of the trait `Zeroable` for "
"the `ContractAddress` type. It is required to check whether a value of "
"`t:ContractAddress` is zero or not. |\n"
"| `contract_address_const`  | `starknet::contract_address_const`             "
"       | The `contract_address_const!` it's a function that allows "
"instantiating constant contract address values.                              "
"                                                |\n"
"| `Into`                    | `traits::Into;`                                "
"       | `Into<T>` is a trait used for conversion between types. If there is "
"an implementation of Into<T,S> for the types T and S, you can convert T into "
"S.                                    |\n"
"| `TryInto`                 | `traits::TryInto;`                             "
"       | `TryInto<T>` is a trait used for conversion between types.If there "
"is an implementation of TryInto<T,S> for the types T and S, you can convert "
"T into S.                               |\n"
"| `get_caller_address`      | `starknet::get_caller_address`                 "
"       | `get_caller_address()` is a function that returns the address of "
"the caller of the contract. It can be used to identify the caller of a "
"contract function.                             |\n"
"| `get_contract_address`    | `starknet::info::get_contract_address`         "
"       | `get_contract_address()` is a function that returns the address of "
"the current contract. It can be used to obtain the address of the contract "
"being executed.                          |"
msgstr ""

#: src/appendix-05-most-common-types-and-traits.md:17
msgid ""
"This is not an exhaustive list, but it covers some of the commonly used "
"types and traits in contract development. For more details, refer to the "
"official documentation and explore the available libraries and frameworks."
msgstr ""
<|MERGE_RESOLUTION|>--- conflicted
+++ resolved
@@ -10844,11 +10844,7 @@
 msgid ""
 "```rust\n"
 "#[contract]\n"
-<<<<<<< HEAD
 "mod example{\n"
-=======
-"mod Example {\n"
->>>>>>> a710d93f
 "    use starknet::get_caller_address;\n"
 "    use starknet::ContractAddress;\n"
 "\n"
