--- conflicted
+++ resolved
@@ -33,11 +33,7 @@
 //ANCHOR: here
 //**** Specify interface here ****//
 #[contract]
-<<<<<<< HEAD
-mod dispatcher {
-=======
-mod TokenWrapper {
->>>>>>> a710d93f
+mod token_wrapper {
     use super::IERC20DispatcherTrait;
     use super::IERC20Dispatcher;
     use starknet::ContractAddress;
