--- conflicted
+++ resolved
@@ -1,9 +1,6 @@
 //TAG: does_not_compile
-<<<<<<< HEAD
-=======
 // Assuming "front_of_house" module is contained in a crate called "restaurant", as mentioned in the section "Defining Modules to Control Scope"
 // If the path is created in the same crate, "restaurant" is optional in the use statement
->>>>>>> dd16556f
 
 mod front_of_house {
     mod hosting {
