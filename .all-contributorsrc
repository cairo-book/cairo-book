--- conflicted
+++ resolved
@@ -190,12 +190,15 @@
       ]
     },
     {
-<<<<<<< HEAD
       "login": "ArnaudBD",
       "name": "ArnaudBD",
       "avatar_url": "https://avatars.githubusercontent.com/u/20355199?v=4",
       "profile": "https://github.com/ArnaudBD",
-=======
+      "contributions": [
+        "code"
+      ]
+    },
+    {
       "login": "JimmyFate",
       "name": "Jimmy Fate",
       "avatar_url": "https://avatars.githubusercontent.com/u/158521482?v=4",
@@ -227,7 +230,6 @@
       "name": "Rémy Baranx",
       "avatar_url": "https://avatars.githubusercontent.com/u/57539816?v=4",
       "profile": "https://github.com/remybar",
->>>>>>> 39891d88
       "contributions": [
         "code"
       ]
