{
  "files": [
    "README.md"
  ],
  "imageSize": 100,
  "commit": false,
  "commitType": "docs",
  "commitConvention": "angular",
  "contributors": [
    {
      "login": "fricoben",
      "name": "Fricoben",
      "avatar_url": "https://avatars.githubusercontent.com/u/78437165?v=4",
      "profile": "https://www.starknet.id/",
      "contributions": [
        "ideas",
        "fundingFinding",
        "projectManagement"
      ]
    },
    {
      "login": "enitrat",
      "name": "Mathieu",
      "avatar_url": "https://avatars.githubusercontent.com/u/60658558?v=4",
      "profile": "https://github.com/enitrat",
      "contributions": [
        "ideas",
        "code",
        "mentoring",
        "review",
        "projectManagement",
        "maintenance",
        "tool"
      ]
    },
    {
      "login": "Nadai2010",
      "name": "Nadai",
      "avatar_url": "https://avatars.githubusercontent.com/u/112663528?v=4",
      "profile": "https://github.com/Nadai2010",
      "contributions": [
        "translation"
      ]
    },
    {
      "login": "glihm",
      "name": "glihm",
      "avatar_url": "https://avatars.githubusercontent.com/u/7962849?v=4",
      "profile": "https://github.com/glihm",
      "contributions": [
        "code",
        "tool"
      ]
    },
    {
      "login": "ClementWalter",
      "name": "Clément Walter",
      "avatar_url": "https://avatars.githubusercontent.com/u/18620296?v=4",
      "profile": "https://www.linkedin.com/in/clementwalter/",
      "contributions": [
        "review"
      ]
    },
    {
      "login": "makluganteng",
      "name": "V.O.T",
      "avatar_url": "https://avatars.githubusercontent.com/u/74396818?v=4",
      "profile": "https://github.com/makluganteng",
      "contributions": [
        "code"
      ]
    },
    {
      "login": "rkdud007",
      "name": "Pia",
      "avatar_url": "https://avatars.githubusercontent.com/u/76558220?v=4",
      "profile": "https://github.com/rkdud007",
      "contributions": [
        "code",
        "blog"
      ]
    },
    {
      "login": "cryptonerdcn",
      "name": "cryptonerdcn",
      "avatar_url": "https://avatars.githubusercontent.com/u/97042744?v=4",
      "profile": "https://github.com/cryptonerdcn",
      "contributions": [
        "translation"
      ]
    },
    {
      "login": "MathiasTELITSINE",
      "name": "Argetlames",
      "avatar_url": "https://avatars.githubusercontent.com/u/95372106?v=4",
      "profile": "https://github.com/MathiasTELITSINE",
      "contributions": [
        "translation"
      ]
    },
    {
      "login": "julio4",
      "name": "julio4",
      "avatar_url": "https://avatars.githubusercontent.com/u/30329843?v=4",
      "profile": "http://julio4.com",
      "contributions": [
        "code",
        "tool"
      ]
    },
    {
      "login": "hgedia",
      "name": "Haresh Gedia",
      "avatar_url": "https://avatars.githubusercontent.com/u/32969555?v=4",
      "profile": "https://github.com/hgedia",
      "contributions": [
        "doc"
      ]
    },
    {
      "login": "Darlington02",
      "name": "Darlington Nnam",
      "avatar_url": "https://avatars.githubusercontent.com/u/75126961?v=4",
      "profile": "http://0xdarlington.disha.page",
      "contributions": [
        "code"
      ]
    },
    {
      "login": "tiagofneto",
      "name": "Tiago Neto",
      "avatar_url": "https://avatars.githubusercontent.com/u/46165861?v=4",
      "profile": "https://github.com/tiagofneto",
      "contributions": [
        "review"
      ]
    },
    {
      "login": "omahs",
      "name": "omahs",
      "avatar_url": "https://avatars.githubusercontent.com/u/73983677?v=4",
      "profile": "https://github.com/omahs",
      "contributions": [
        "code"
      ]
    },
    {
      "login": "shramee",
      "name": "Shramee Srivastav",
      "avatar_url": "https://avatars.githubusercontent.com/u/11048263?v=4",
      "profile": "http://shramee.me",
      "contributions": [
        "code"
      ]
    },
    {
      "login": "dbejarano820",
      "name": "Daniel Bejarano",
      "avatar_url": "https://avatars.githubusercontent.com/u/58019353?v=4",
      "profile": "https://github.com/dbejarano820",
      "contributions": [
        "code"
      ]
    },
    {
      "login": "TAdev0",
      "name": "Tristan",
      "avatar_url": "https://avatars.githubusercontent.com/u/122918260?v=4",
      "profile": "https://github.com/TAdev0",
      "contributions": [
        "code"
      ]
    },
    {
      "login": "okhaimie-dev",
      "name": "okhai.stark ( Tony Stark )",
      "avatar_url": "https://avatars.githubusercontent.com/u/57156589?v=4",
      "profile": "https://okhaimie.com",
      "contributions": [
        "code"
      ]
    },
    {
      "login": "Uniblake",
      "name": "shwang",
      "avatar_url": "https://avatars.githubusercontent.com/u/31915926?v=4",
      "profile": "https://github.com/Uniblake",
      "contributions": [
        "code"
      ]
    },
    {
<<<<<<< HEAD
      "login": "kwkr",
      "name": "kwkr",
      "avatar_url": "https://avatars.githubusercontent.com/u/20127759?v=4",
      "profile": "https://github.com/kwkr",
=======
      "login": "ArnaudBD",
      "name": "ArnaudBD",
      "avatar_url": "https://avatars.githubusercontent.com/u/20355199?v=4",
      "profile": "https://github.com/ArnaudBD",
      "contributions": [
        "code"
      ]
    },
    {
      "login": "JimmyFate",
      "name": "Jimmy Fate",
      "avatar_url": "https://avatars.githubusercontent.com/u/158521482?v=4",
      "profile": "https://github.com/JimmyFate",
      "contributions": [
        "code"
      ]
    },
    {
      "login": "LeandroCarvajal",
      "name": "SimplementeCao",
      "avatar_url": "https://avatars.githubusercontent.com/u/99574021?v=4",
      "profile": "https://github.com/LeandroCarvajal",
      "contributions": [
        "code"
      ]
    },
    {
      "login": "LucasLvy",
      "name": "Lucas @ StarkWare",
      "avatar_url": "https://avatars.githubusercontent.com/u/70894690?v=4",
      "profile": "https://github.com/LucasLvy",
      "contributions": [
        "code"
      ]
    },
    {
      "login": "remybar",
      "name": "Rémy Baranx",
      "avatar_url": "https://avatars.githubusercontent.com/u/57539816?v=4",
      "profile": "https://github.com/remybar",
>>>>>>> e593b1ce
      "contributions": [
        "code"
      ]
    }
  ],
  "contributorsPerLine": 7,
  "skipCi": true,
  "repoType": "github",
  "repoHost": "https://github.com",
  "badgeTemplate": "[![All Contributors](https://img.shields.io/badge/all_contributors-<%= contributors.length %>-orange.svg?style=flat-square)](#contributors)",
  "projectName": "cairo-book",
  "projectOwner": "cairo-book"
}<|MERGE_RESOLUTION|>--- conflicted
+++ resolved
@@ -190,12 +190,15 @@
       ]
     },
     {
-<<<<<<< HEAD
       "login": "kwkr",
       "name": "kwkr",
       "avatar_url": "https://avatars.githubusercontent.com/u/20127759?v=4",
       "profile": "https://github.com/kwkr",
-=======
+      "contributions": [
+        "code"
+      ]
+    },
+    {
       "login": "ArnaudBD",
       "name": "ArnaudBD",
       "avatar_url": "https://avatars.githubusercontent.com/u/20355199?v=4",
@@ -236,7 +239,6 @@
       "name": "Rémy Baranx",
       "avatar_url": "https://avatars.githubusercontent.com/u/57539816?v=4",
       "profile": "https://github.com/remybar",
->>>>>>> e593b1ce
       "contributions": [
         "code"
       ]
