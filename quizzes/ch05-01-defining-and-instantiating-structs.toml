[[questions]]
id = "bba8893d-f59f-492a-b639-ea04a5c8093b"
type = "Tracing"
prompt.program = """
#[derive(Copy, Drop)]
struct Point {
  x: u32,
  y: u32,
}

<<<<<<< HEAD
fn main(){
    let mut student = Student { name: 'John Doe', age: 20, isActive: true, };

    let mut age = student.age;
    age = 18;

    println!("{}", student.age)
=======
fn main() {
  let mut a = Point { x: 1, y: 2 };
  a.x += 1;
  let b = Point { y: 1, ..a };
  a.x += 1;
  println!("{}", b.x);
>>>>>>> c731b4f5
}
"""
answer.doesCompile = true
answer.stdout = "2"
context = """
The `..a` syntax copies each field of `a` into `b` (except `y`), so the second `a.x += 1` has no effect on `b`.
"""

[[questions]]
id = "77ef68d6-ee7f-4642-8817-73b846c46b2b"
type = "Tracing"
prompt.program = """
#[derive(Copy, Drop)]
struct Point {
    x: u32,
    y: u32,
}

fn main() {
<<<<<<< HEAD
    let mut student1 = Student { 
        name: 'John Doe', age: 18, isActive: true, isPunctual: true
    };
    student1.age += 1;
    let mut student2 = Student { ..student1 };
    student1.age += 2;
    println!("{}", student2.age);
=======
    let mut p = Point { x: 1, y: 2 };
    let mut x = p.x;
    let mut y = p.y;
    x += 1;
    y += 1;
    println!("{} {}", p.x, p.y);
>>>>>>> c731b4f5
}
"""
answer.doesCompile = true
answer.stdout = "1 2"
context = """
`p.x` and `p.y` are __copied__ into new `x` and `y` variables, so the `x += 1` and `y += 1` lines have no effect on `p`.
"""<|MERGE_RESOLUTION|>--- conflicted
+++ resolved
@@ -8,22 +8,12 @@
   y: u32,
 }
 
-<<<<<<< HEAD
-fn main(){
-    let mut student = Student { name: 'John Doe', age: 20, isActive: true, };
-
-    let mut age = student.age;
-    age = 18;
-
-    println!("{}", student.age)
-=======
 fn main() {
   let mut a = Point { x: 1, y: 2 };
   a.x += 1;
   let b = Point { y: 1, ..a };
   a.x += 1;
   println!("{}", b.x);
->>>>>>> c731b4f5
 }
 """
 answer.doesCompile = true
@@ -43,22 +33,12 @@
 }
 
 fn main() {
-<<<<<<< HEAD
-    let mut student1 = Student { 
-        name: 'John Doe', age: 18, isActive: true, isPunctual: true
-    };
-    student1.age += 1;
-    let mut student2 = Student { ..student1 };
-    student1.age += 2;
-    println!("{}", student2.age);
-=======
     let mut p = Point { x: 1, y: 2 };
     let mut x = p.x;
     let mut y = p.y;
     x += 1;
     y += 1;
     println!("{} {}", p.x, p.y);
->>>>>>> c731b4f5
 }
 """
 answer.doesCompile = true
