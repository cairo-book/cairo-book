[[questions]]
type = "MultipleChoice"
prompt.prompt = """
Which call to this `find_until` function will cause a runtime panic?

```
fn find_until(mut v: Span<u64>, n: u64, til: usize) -> Option<usize> {
    let mut i = 0;
    loop {
        if i == til {
            break Option::None;
        }
        if *v[i] == n {
            break Option::Some(i);
        }
        i += 1;
    }
}
```
"""
prompt.distractors = [
  "`find_until(array![1, 2, 3].span(), 0, 0);`",
  "`find_until(array![1, 2, 3].span(), 3, 3);`",
  "`find_until(array![1, 2, 3].span(), 1, 4);`",
]
answer.answer = "`find_until(array![1, 2, 3].span(), 4, 4);`"
context = """
If `til = 4`, then for an array of length 3, the loop will attempt to index the array with `i = 3`,
which is out of bounds.  This function does not panic if `n = 1` because it returns before reaching
the out-of-bounds index.
"""
<<<<<<< HEAD
id = "e9fefddb-d844-4491-b6d0-bc97a7b20ebe"
=======
id = "93580296-1099-46da-9ab7-0c67061d38ab"
>>>>>>> 21ad9346

[[questions]]
type = "Tracing"
prompt.program = """
fn main() {
    let mut v: Array<ByteArray> = array!["Hello "];
    let mut s = *v[0];
    s.append(@"world");
    println!("{s}");
}
"""
answer.doesCompile = false
answer.lineNumber = 3
context = """
As Cairo's memory layout is immutable, types cannot be moved out of an array by indexing. The only
possibility is to copy the value to a new variable using the `*` (desnap) operator.  Therefore, as
ByteArray is not copyable, the line `let mut s = *v[0];` does not compile.
"""
<<<<<<< HEAD
id = "aa68dd3c-baf5-4ae1-8e9a-17cbd29def72"
=======
id = "fcea4de0-83d1-4edd-a7b4-c21c35c541f4"
>>>>>>> 21ad9346


[[questions]]
type = "Tracing"
prompt.program = """
fn main() {
    let mut v: Array<usize> = array![1, 2, 3];
    let mut i = *v[0];
    i += 1;
    println!("{}, {}", i, v[0]);
}
"""
answer.doesCompile = true
answer.stdout = "2, 1"
context = """
`*v[0]` copies the value of the first element of the array to `i`. Therefore, `i` is a copy of the
value of `v[0]`, and incrementing `i` does not affect `v[0]`.
"""
<<<<<<< HEAD
id = "6fd81edc-42a1-4718-bef2-006b07a5e5f4"
=======
id = "95d528ee-ae78-4892-a438-a5d97f07f52a"
>>>>>>> 21ad9346
<|MERGE_RESOLUTION|>--- conflicted
+++ resolved
@@ -29,11 +29,8 @@
 which is out of bounds.  This function does not panic if `n = 1` because it returns before reaching
 the out-of-bounds index.
 """
-<<<<<<< HEAD
-id = "e9fefddb-d844-4491-b6d0-bc97a7b20ebe"
-=======
+
 id = "93580296-1099-46da-9ab7-0c67061d38ab"
->>>>>>> 21ad9346
 
 [[questions]]
 type = "Tracing"
@@ -52,11 +49,8 @@
 possibility is to copy the value to a new variable using the `*` (desnap) operator.  Therefore, as
 ByteArray is not copyable, the line `let mut s = *v[0];` does not compile.
 """
-<<<<<<< HEAD
-id = "aa68dd3c-baf5-4ae1-8e9a-17cbd29def72"
-=======
+
 id = "fcea4de0-83d1-4edd-a7b4-c21c35c541f4"
->>>>>>> 21ad9346
 
 
 [[questions]]
@@ -75,8 +69,5 @@
 `*v[0]` copies the value of the first element of the array to `i`. Therefore, `i` is a copy of the
 value of `v[0]`, and incrementing `i` does not affect `v[0]`.
 """
-<<<<<<< HEAD
-id = "6fd81edc-42a1-4718-bef2-006b07a5e5f4"
-=======
-id = "95d528ee-ae78-4892-a438-a5d97f07f52a"
->>>>>>> 21ad9346
+
+id = "95d528ee-ae78-4892-a438-a5d97f07f52a"