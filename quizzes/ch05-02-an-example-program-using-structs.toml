[[questions]]
type = "Tracing"
prompt.program = """
#[derive(Drop)]
struct Rectangle {
    width: u64,
    height: u64,
}

fn perimeter(r: Rectangle) -> u64 {
    2 * (r.width + r.height)
}

fn main() {
    let rectangle = Rectangle { width: 20, height: 10, };
    let p = perimeter(rectangle);
    println!("2 * ({} + {}) = {}", rectangle.width, rectangle.height, p);
}
"""
answer.doesCompile = false
context = "The area function takes ownership of its argument `rectangle`, which doesn't implement `Copy`. Calling `perimeter(rectangle)` therefore moves `rectangle`, meaning it cannot be used on the next line."
<<<<<<< HEAD
=======
id = "3d5a7161-f117-46c6-a293-ccbabe4b4a9d"
>>>>>>> c731b4f5

[[questions]]
type = "Tracing"
prompt.program = """
struct Point { x: u128, y: u128, }

fn main() {
    let p = Point { x: 5, y: 10 };
    let Point { z, w } = p;
    println!("The values of z and w are: ({}, {})", z, w);
}
"""
answer.doesCompile = false
context = "Destructuring refers to the process of extracting individual fields from a struct and binding them to separate variables. When destructuring a struct, you can either use variables with the same names as the struct fields or explicitly bind the fields to variables with different names using the syntax `field_name: variable_name`."
id = "da04e96e-b05c-489d-819a-07e53cc4fee4"<|MERGE_RESOLUTION|>--- conflicted
+++ resolved
@@ -19,10 +19,7 @@
 """
 answer.doesCompile = false
 context = "The area function takes ownership of its argument `rectangle`, which doesn't implement `Copy`. Calling `perimeter(rectangle)` therefore moves `rectangle`, meaning it cannot be used on the next line."
-<<<<<<< HEAD
-=======
 id = "3d5a7161-f117-46c6-a293-ccbabe4b4a9d"
->>>>>>> c731b4f5
 
 [[questions]]
 type = "Tracing"
