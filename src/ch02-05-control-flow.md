--- conflicted
+++ resolved
@@ -51,7 +51,7 @@
 The `if` condition evaluates to a value of 3 this time, and Cairo throws an error:
 
 ```shell
-<<<<<<< HEAD
+
 error: Mismatched types. The type core::bool cannot be created from a numeric literal.
  --> /home/cairo/src/lib.cairo:2:18
     let number = 3;
@@ -60,12 +60,6 @@
 
 error: could not compile `hello_world` due to previous error
 Error: `scarb metadata` exited with error
-=======
-$ scarb build
-error: Mismatched types. The type core::bool cannot be created from a numeric literal.
- --> projects/branches/src/lib.cairo:2:18
-    let number = 3;
-```
 
 The error indicates that Cairo inferred the type of `number` to be a `bool`
 based on its later use as a condition of the `if` statement. It tries to create
@@ -78,7 +72,7 @@
 
 ```rust
 {{#include ../listings/ch02-common-programming-concepts/no_listing_24_ter_if_not_equal_zero/src/lib.cairo}}
->>>>>>> 47621967
+
 ```
 
 Running this code will print `number was something other than zero`.
