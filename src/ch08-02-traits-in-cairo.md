--- conflicted
+++ resolved
@@ -149,16 +149,7 @@
 Now that you know how to define and implement traits, we can explore how to use
 traits to define functions that accept many different types. We'll use the
 `Summary` trait we implemented on the `NewsArticle` and `Tweet` types to define a `notify` function that calls the `summarize` method
-on its `item` parameter, which is of some type that implements the `Summary`
-<<<<<<< HEAD
-trait. To do this, we use the `impl Trait` syntax. 
-=======
-trait. To do this, we use the `impl Trait` syntax, like this:
-
-```cairo,ignore
-{{#rustdoc_include ../listings/ch10-generic-types-traits-and-lifetimes/no-listing-04-traits-as-parameters/src/lib.rs:here}}
-```
->>>>>>> 4452f5bf
+on its `item` parameter, which is of some type that implements the `Summary` trait. To do this, we use the `impl Trait` syntax. 
 
 Instead of a concrete type for the `item` parameter, we specify the `impl`
 keyword and the trait name. This parameter accepts any type that implements the
