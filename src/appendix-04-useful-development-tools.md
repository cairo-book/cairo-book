--- conflicted
+++ resolved
@@ -1,8 +1,4 @@
-<<<<<<< HEAD
-## Appendix B - Useful Development Tools
-=======
 ## Appendix D - Useful Development Tools
->>>>>>> 6f4f98e6
 
 In this appendix, we talk about some useful development tools that the Cairo
 project provides. We’ll look at automatic formatting, quick ways to apply
