--- conflicted
+++ resolved
@@ -4,16 +4,12 @@
 
 Starknet has its own `L1-L2` Messaging system, which is different from its consensus mechanism and the submission of state updates on L1. Messaging is a way for smart-contracts on L1 to interact with smart-contracts on L2 (or the other way around), allowing us to do "cross-chain" transactions. For example, we can do some computations on a chain and use the result of this computation on the other chain.
 
-<<<<<<< HEAD
-Bridges on Staknet all use `L1-L2` messaging. Let's say that you want to bridge tokens from Ethereum to Starknet. You will simply have to deposit your tokens in the L1 bridge contract, which will automatically trigger the minting of the same token on L2. Another good use case for `L1-L2` messaging would be [DeFi pooling](https://starkware.co/resource/defi-pooling/).
+Bridges on Starknet all use `L1-L2` messaging. Let's say that you want to bridge tokens from Ethereum to Starknet. You will simply have to deposit your tokens in the L1 bridge contract, which will automatically trigger the minting of the same token on L2. Another good use case for `L1-L2` messaging would be [DeFi pooling](https://starkware.co/resource/defi-pooling/).
 
 On Starknet, it's important to note that the messaging system is **asynchronous** and **asymmetric**.
 
 * **Asynchronous**: this means that in your contract code (being solidity or cairo), you can't wait the result of the message being sent on the other chain within your contract code execution.
 * **Asymmetric**: sending a message from Ethereum to Starknet (`L1->L2`) is fully automatized by the Starknet sequencer, which means that the message is being automatically delivered to the target contract on L2. However, when sending a message from Starknet to Ethereum (`L2->L1`), only the hash of the message is sent on L1 by the Starknet sequencer. You must then consume the message manually via a transaction on L1.
-=======
-Bridges on Starknet all use L1-L2 messaging. Let's say that you want to bridge tokens from Ethereum to Starknet. You will simply have to deposit your tokens in the L1 bridge contract, which will automatically trigger the minting of the same token on L2. Another good use case for L1-L2 messaging would be [DeFi pooling](https://starkware.co/resource/defi-pooling/).
->>>>>>> 7616ff3c
 
 Let's dive into the details.
 
