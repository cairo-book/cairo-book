--- conflicted
+++ resolved
@@ -117,19 +117,11 @@
 
 - [Building Starknet Smart Contracts](./ch13-00-building-starknet-smart-contracts.md)
 
-<<<<<<< HEAD
-    - [Deploying and Interacting with a Voting contract](./ch99-01-04-01-voting-contract.md)
-    - [Upgradeable contract](./ch99-01-04-01-upgradeable-contract.md)
-    - [Contract Storage](./ch13-01-contract-storage.md)
-    - [Contract Functions](./ch13-02-contract-functions.md)
-    - [Contract Events](./ch13-03-contract-events.md)
-    - [Reducing Boilerplate](./ch13-04-reducing-boilerplate.md)
-=======
+  - [Upgradeable contract](./ch99-01-04-01-upgradeable-contract.md)
   - [Contract Storage](./ch13-01-contract-storage.md)
   - [Contract Functions](./ch13-02-contract-functions.md)
   - [Contract Events](./ch13-03-contract-events.md)
   - [Reducing Boilerplate](./ch13-04-reducing-boilerplate.md)
->>>>>>> d89c0b89
 
 ## Starknet Cross-Contract Interactions
 
