--- conflicted
+++ resolved
@@ -205,12 +205,7 @@
     - [Bitwise]()
     - [EC OP](ch204-02-05-ec-op.md)
     - [Keccak](ch204-02-06-keccak.md)
-<<<<<<< HEAD
-    - [Poseidon]()
-=======
     - [Poseidon](ch204-02-07-poseidon.md)
-    - [Range Check96]()
->>>>>>> 59c7621f
     - [AddMod]()
     - [MulMod]()
     - [Segment Arena]()
