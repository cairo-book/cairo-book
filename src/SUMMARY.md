--- conflicted
+++ resolved
@@ -204,11 +204,7 @@
     - [ECDSA](ch204-02-03-ecdsa.md)
     - [Bitwise]()
     - [EC OP](ch204-02-05-ec-op.md)
-<<<<<<< HEAD
     - [Keccak](ch204-02-06-keccak.md)
-=======
-    - [Keccak]()
->>>>>>> 6ef54d5d
     - [Poseidon]()
     - [Range Check96]()
     - [AddMod]()
