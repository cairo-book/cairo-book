# The Cairo Book

[The Cairo Book](title-page.md)
[Foreword](ch00-01-foreword.md)
[Introduction](ch00-00-introduction.md)

# The Cairo Programming Language

## Getting Started

- [Getting Started](ch01-00-getting-started.md)

  - [Installation](ch01-01-installation.md)
  - [Hello, World!](ch01-02-hello-world.md)

## Common Programming Concepts

- [Common Programming Concepts](ch02-00-common-programming-concepts.md)
  - [Variables and Mutability](ch02-01-variables-and-mutability.md)
  - [Data Types](ch02-02-data-types.md)
  - [Functions](ch02-03-functions.md)
  - [Comments](ch02-04-comments.md)
  - [Control Flow](ch02-05-control-flow.md)

## Common Collections

- [Common Collections](ch03-00-common-collections.md)
  - [Arrays](ch03-01-arrays.md)
  - [Dictionaries](ch03-02-dictionaries.md)

## Understanding Ownership

- [Understanding Ownership](ch04-00-understanding-ownership.md)
  - [What is Ownership?](ch04-01-what-is-ownership.md)
  - [References and Snapshots](ch04-02-references-and-snapshots.md)

## Using Structs to Structure Related Data

- [Using Structs to Structure Related Data](ch05-00-using-structs-to-structure-related-data.md)
  - [Defining and Instantiating Structs](ch05-01-defining-and-instantiating-structs.md)
  - [An Example Program Using Structs](ch05-02-an-example-program-using-structs.md)
  - [Method Syntax](ch05-03-method-syntax.md)

## Enums and Pattern Matching

- [Enums and Pattern Matching](ch06-00-enums-and-pattern-matching.md)
  - [Enums](ch06-01-enums.md)
  - [The Match Control Flow Construct](ch06-02-the-match-control-flow-construct.md)

## Managing Cairo Projects with Packages, Crates and Modules

- [Managing Cairo Projects with Packages, Crates and Modules](ch07-00-managing-cairo-projects-with-packages-crates-and-modules.md)

  - [Packages and Crates](ch07-01-packages-and-crates.md)
  - [Defining Modules to Control Scope](ch07-02-defining-modules-to-control-scope.md)
  - [Paths for Referring to an Item in the Module Tree](ch07-03-paths-for-referring-to-an-item-in-the-module-tree.md)
  - [Bringing Paths into Scope with the 'use' Keyword](ch07-04-bringing-paths-into-scope-with-the-use-keyword.md)
  - [Separating Modules into Different Files](ch07-05-separating-modules-into-different-files.md)

## Generic Data Types

- [Generic Types and Traits](ch08-00-generic-types-and-traits.md)

  - [Generic Data Types](ch08-01-generic-data-types.md)
  - [Traits in Cairo](ch08-02-traits-in-cairo.md)

## Error Handling

- [Error Handling](ch09-00-error-handling.md)

  - [Unrecoverable Errors with panic](ch09-01-unrecoverable-errors-with-panic.md)
  - [Recoverable Errors with Result](ch09-02-recoverable-errors.md)

## Testing Cairo Programs

- [Testing Cairo Programs](ch10-00-testing-cairo-programs.md)

  - [How To Write Tests](ch10-01-how-to-write-tests.md)
  - [Testing Organization](ch10-02-test-organization.md)

## Advanced Cairo Features

- [Advanced Cairo Features](ch11-00-advanced-features.md)

  - [Custom Data Structures](ch11-01-custom-data-structures.md)
  - [Using Arrays inside Dictionaries]()
  - [Smart Pointers]()
  - [Operator Overloading](ch11-04-operator-overloading.md)
  - [Working with Hashes](ch11-05-hash.md)
  - [Macros](ch11-06-macros.md)
  - [Inlining in Cairo]()
  - [Gas optimisation]()
  - [Printing](ch11-09-printing.md)

- [Appendix](appendix-00.md)

  - [A - Keywords](appendix-01-keywords.md)
  - [B - Operators and Symbols](appendix-02-operators-and-symbols.md)
  - [C - Derivable Traits](appendix-03-derivable-traits.md)
  - [D - Common Types & Traits and the Cairo Prelude](appendix-04-common-types-and-traits-and-cairo-prelude.md)
  - [E - Useful Development Tools](appendix-05-useful-development-tools.md)
  - [F - Installing Cairo binaries](appendix-06-cairo-binaries.md)

---

# Smart Contracts in Cairo

## Introduction to Starknet Smart Contracts

- [Introduction to Starknet Smart Contracts](./ch12-00-introduction-to-starknet-smart-contracts.md)

  - [General Introduction to Smart Contracts](./ch12-01-general-introduction-to-smart-contracts.md)
  - [Anatomy of a Simple Contract](./ch12-02-anatomy-of-a-simple-contract.md)

## Building Starknet Smart Contracts

- [Building Starknet Smart Contracts](./ch13-00-building-starknet-smart-contracts.md)

  - [Upgradeable contract](./ch99-01-04-01-upgradeable-contract.md)
  - [Contract Storage](./ch13-01-contract-storage.md)
  - [Contract Functions](./ch13-02-contract-functions.md)
  - [Contract Events](./ch13-03-contract-events.md)
  - [Reducing Boilerplate](./ch13-04-reducing-boilerplate.md)

## Starknet Cross-Contract Interactions

- [Starknet Cross-Contract Interactions](./ch14-00-starknet-cross-contract-interactions.md)

  - [ABIs and Contract Interfaces](./ch14-01-abis-and-contract-interfaces.md)
  - [Contract Dispatchers, Library Dispatchers and System Calls](./ch14-02-contract-dispatchers-library-dispatchers-and-system-calls.md)

## Building Advanced Starknet Smart Contracts

- [Building Advanced Starknet Smart Contracts](./ch15-00-building-advanced-starknet-smart-contracts.md)

  - [Optimizing Storage Costs](./ch15-01-optimizing-storage-costs.md)
  - [Composability and Components](./ch15-02-composability-and-components.md)
    - [Under the hood](./ch15-02-01-under-the-hood.md)
    - [Component dependencies](./ch15-02-02-component-dependencies.md)
    - [Testing components](./ch15-02-03-testing-components.md)
  - [Upgradability]()
  - [L1 <> L2 Messaging](./ch15-04-L1-L2-messaging.md)
<<<<<<< HEAD
  - [Upgradeable contract](./ch99-01-04-01-upgradeable-contract.md)
=======
  - [Oracle Interactions](./ch15-05-oracle-interactions.md)
    - [Price Feeds]()
    - [Randomness]()
>>>>>>> 1a6fda11
  - [Other examples](./ch15-06-other-examples.md)
    - [Deploying and Interacting with a Voting contract](./ch15-06-01-deploying-and-interacting-with-a-voting-contract.md)

## Starknet Smart Contracts Security

- [Starknet Smart Contracts Security](./ch16-00-starknet-smart-contracts-security.md)

  - [General Recommendations](./ch16-01-general-recommendations.md)
  - [Testing Smart Contracts with Starknet Foundry]()
  - [Static Analysis Tools](./ch16-03-static-analysis-tools.md)
  - [Formal Verification]()

## Appendix

- [Appendix](appendix-00.md)
  - [A - System Calls](appendix-07-system-calls.md)<|MERGE_RESOLUTION|>--- conflicted
+++ resolved
@@ -140,13 +140,10 @@
     - [Testing components](./ch15-02-03-testing-components.md)
   - [Upgradability]()
   - [L1 <> L2 Messaging](./ch15-04-L1-L2-messaging.md)
-<<<<<<< HEAD
   - [Upgradeable contract](./ch99-01-04-01-upgradeable-contract.md)
-=======
   - [Oracle Interactions](./ch15-05-oracle-interactions.md)
     - [Price Feeds]()
     - [Randomness]()
->>>>>>> 1a6fda11
   - [Other examples](./ch15-06-other-examples.md)
     - [Deploying and Interacting with a Voting contract](./ch15-06-01-deploying-and-interacting-with-a-voting-contract.md)
 
