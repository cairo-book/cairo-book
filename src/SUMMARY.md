--- conflicted
+++ resolved
@@ -37,14 +37,6 @@
 
 ## Enums and Pattern Matching
 
-<<<<<<< HEAD
--   [Enums and Pattern Matching](ch05-00-enums-and-pattern-matching.md)
-    -   [Enums](ch05-01-enums.md)
-    -   [The Match Control Flow Construct](ch05-02-the-match-control-flow-construct.md)
--   [Appendix](appendix-00.md)
-
-    -   [D - Useful Development Tools](appendix-04-useful-development-tools.md)
-=======
 - [Enums and Pattern Matching](ch05-00-enums-and-pattern-matching.md)
   - [Enums](ch05-01-enums.md)
   - [The Match Control Flow Construct](ch05-02-the-match-control-flow-construct.md)
@@ -57,4 +49,3 @@
 
 - [Appendix](appendix-00.md)
   - [D - Useful Development Tools](appendix-04-useful-development-tools.md)
->>>>>>> d896b4e2
