--- conflicted
+++ resolved
@@ -13,13 +13,10 @@
 
 ## What is this contract?
 
-<<<<<<< HEAD
 Contracts are defined by encapsulating state and logic within a module annotated with the `#[starknet::contract]` attribute.
+
 The state is defined within the `Storage` struct, and is always initialized empty. Here, our struct contains a single a field called `stored_data` of type `u128` (unsigned integer of 128 bits), indicating that our contract can store any number between 0 and \\( {2^{128}} - 1 \\).
-=======
-Contracts are a combination of state and logic.
-The state is defined within the `Storage` struct, and is always initialized empty. Here, our struct contains a single field called `stored_data` of type `u128` (unsigned integer of 128 bits), indicating that our contract can store any number between 0 and \\( {2^{128}} - 1 \\).
->>>>>>> 478b2139
+
 The logic is defined by functions that interact with the state. Here, our contract defines and publicly exposes the functions `set` and `get` that can be used to modify or retrieve the value of the stored variable.
 You can think of it as a single slot in a database that you can query and modify by calling functions of the code that manages the database.
 
