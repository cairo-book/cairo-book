--- conflicted
+++ resolved
@@ -195,40 +195,16 @@
 
 You might be wondering why you would even need a unit type? In Cairo, everything is an expression, and an expression that returns nothing actually returns `()` implicitly.
 
-<<<<<<< HEAD
-### The Fixed Size Array Type []
-
-Another way to have a collection of multiple values is with an array. Unlike a tuple, every element of an array must have the same type.
-This type of array is similar to Rust's because it has a fixed size. If you want to create an array without a fixed size you should check the Array<T> Type [here][arrays].
-
-[arrays]: ./ch03-01-arrays.md
-
-We write the values in an array as a comma-separated list inside square brackets and we write the array’s type using square brackets with the type of each element, a semicolon, and then the number of elements in the array:
-=======
 ### The Fixed Size Array Type
 
 Another way to have a collection of multiple values is with a _fixed size array_. Unlike a tuple, every element of a fixed size array must have the same type.
 
 We write the values in a fixed-size array as a comma-separated list inside square brackets. The array’s type is written using square brackets with the type of each element, a semicolon, and then the number of elements in the array, like so:
->>>>>>> 547e5a3e
 
 ```rust
 {{#include ../listings/ch02-common-programming-concepts/no_listing_40_fixed_size_arr_type/src/lib.cairo}}
 ```
 
-<<<<<<< HEAD
-We have an array of `5` `u64` integers!
-
-Here are examples of creating fixed size arrays:
-
-```rust
-{{#include ../listings/ch02-common-programming-concepts/no_listing_41_fixed_size_arr_months/src/lib.cairo}}
-```
-
-#### Accessing Arrays Elements
-
-We have two ways of accessing array elements which are deconstructing the array or using the [Span][span] Type that is a snapshot of the array and supports indexing (the first element has the index 0).
-=======
 Here, `u64` is the type of each element. After the semicolon, the number `5` indicates the array contains five elements.
 
 Fixed size arrays are useful when you want to hardcode a potentially long sequence of data in directly in our program, for example to <complete sentence>. This type of array must not be confused with the [`Array<T>` type][arrays], which is a similar collection type provided by the core library that _is_ allowed to grow in size. If you're unsure whether to use a fixed size array or the `Array<T>` type, chances are that you are looking for the `Array<T>` type.
@@ -256,20 +232,13 @@
 - Deconstructing the array into multiple variables
 - Converting the array to a [Span][span], that supports indexing. However, converting the array
 
->>>>>>> 547e5a3e
 Here is how to do:
 
 ```rust
 {{#include ../listings/ch02-common-programming-concepts/no_listing_42_fixed_size_arr_accessing_elements/src/lib.cairo}}
 ```
 
-<<<<<<< HEAD
-Note that if we plan to repeatedly access the array, then it makes sense to call `.span()` once and keep it available throughout the accesses.
-
-[span]: ./ch03-01-arrays.md#Span
-=======
 Note that if we plan to repeatedly access the array, then it makes sense to call `.span()` only once and keep it available throughout the accesses.
->>>>>>> 547e5a3e
 
 #### Const arrays
 
@@ -277,11 +246,6 @@
 If we were to pass this `const` array to another function, it would be copied to create a new array in the memory segment of this function.
 To avoid this heavy operation, we have to put the `const` array in a `Box<>` to create its own memory segment and then pass the pointer to this segment between functions.
 
-<<<<<<< HEAD
-[consts]: ./ch02-01-variables-and-mutability.md#Constants
-
-=======
->>>>>>> 547e5a3e
 Let's suppose we have a module called `arrays_utils` with a `fn handling_array (arr: Box<[u64; 5]>)` function :
 
 ```rust
