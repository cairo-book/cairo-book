## Data Types

Every value in Cairo is of a certain _data type_, which tells Cairo what kind of
data is being specified so it knows how to work with that data. This section covers two subsets of data types: scalars and compounds.

Keep in mind that Cairo is a _statically typed_ language, which means that it
must know the types of all variables at compile time. The compiler can usually infer the desired type based on the value and its usage. In cases
when many types are possible, we can use a cast method where we specify the desired output type.

```rust
{{#include ../listings/ch02-common-programming-concepts/no_listing_06_data_types/src/lib.cairo}}
```

You’ll see different type annotations for other data types.

### Scalar Types

A _scalar_ type represents a single value. Cairo has three primary scalar types:
felts, integers, and booleans. You may recognize
these from other programming languages. Let’s jump into how they work in Cairo.

#### Felt Type

In Cairo, if you don't specify the type of a variable or argument, its type defaults to a field element, represented by the keyword `felt252`. In the context of Cairo, when we say “a field element” we mean an integer in the range `0 <= x < P`,
where `P` is a very large prime number currently equal to `P = 2^{251} + 17 * 2^{192}+1`. When adding, subtracting, or multiplying, if the result falls outside the specified range of the prime number, an overflow (or underflow) occurs, and an appropriate multiple of P is added or subtracted to bring the result back within the range (i.e., the result is computed modulo P).

The most important difference between integers and field elements is division: Division of field elements (and therefore division in Cairo) is unlike regular CPUs division, where
integer division `x / y` is defined as `[x/y]` where the integer part of the quotient is returned (so you get `7 / 3 = 2`) and it may or may not satisfy the equation `(x / y) * y == x`,
depending on the divisibility of `x` by `y`.

In Cairo, the result of `x/y` is defined to always satisfy the equation `(x / y) * y == x`. If y divides x as integers, you will get the expected result in Cairo (for example `6 / 2`
will indeed result in `3`).
But when y does not divide x, you may get a surprising result: For example, since `2 * ((P+1)/2) = P+1 ≡ 1 mod[P]`, the value of `1 / 2` in Cairo is `(P+1)/2` (and not 0 or 0.5), as it satisfies the above equation.

#### Integer Types

The felt252 type is a fundamental type that serves as the basis for creating all types in the core library.
However, it is highly recommended for programmers to use the integer types instead of the `felt252` type whenever possible, as the `integer` types come with added security features that provide extra protection against potential vulnerabilities in the code, such as overflow and underflow checks. By using these integer types, programmers can ensure that their programs are more secure and less susceptible to attacks or other security threats.
An `integer` is a number without a fractional component. This type declaration indicates the number of bits the programmer can use to store the integer.
Table 3-1 shows
the built-in integer types in Cairo. We can use any of these variants to declare
the type of an integer value.

<span class="caption">Table 3-1: Integer Types in Cairo</span>

| Length  | Unsigned |
| ------- | -------- |
| 8-bit   | `u8`     |
| 16-bit  | `u16`    |
| 32-bit  | `u32`    |
| 64-bit  | `u64`    |
| 128-bit | `u128`   |
| 256-bit | `u256`   |
| 32-bit  | `usize`  |

Each variant has an explicit size. Note that for now, the `usize` type is just an alias for `u32`; however, it might be useful when in the future Cairo can be compiled to MLIR.
As variables are unsigned, they can't contain a negative number. This code will cause the program to panic:

```rust
{{#include ../listings/ch02-common-programming-concepts/no_listing_07_integer_types/src/lib.cairo}}
```

All integer types previously mentioned fit into a `felt252`, except for `u256` which needs 4 more bits to be stored. Under the hood, `u256` is basically a struct with 2 fields: `u256 {low: u128, high: u128}`.

Cairo also provides support for signed integers, starting with the prefix `i`. These integers can represent both positive and negative values, with sizes ranging from `i8` to `i128`.
Each signed variant can store numbers from `-(2^(n - 1))` to `2^(n - 1) - 1` inclusive, where `n` is the number of bits that variant uses. So an i8 can store numbers from `-(2^7)` to `2^7 - 1`, which equals `-128` to `127`.

You can write integer literals in any of the forms shown in Table 3-2. Note
that number literals that can be multiple numeric types allow a type suffix,
such as `57_u8`, to designate the type.
<<<<<<< HEAD
It is also possible to use a visual separator `_` for integer literals, in order to improve code readability.
=======
It is also possible to use a visual separator `_` for number literals, in order to improve code readability.
>>>>>>> 5c20d1b6

<span class="caption">Table 3-2: Integer Literals in Cairo</span>

| Numeric literals | Example   |
| ---------------- | --------- |
| Decimal          | `98222`   |
| Hex              | `0xff`    |
| Octal            | `0o04321` |
| Binary           | `0b01`    |

So how do you know which type of integer to use? Try to estimate the max value your int can have and choose the good size.
The primary situation in which you’d use `usize` is when indexing some sort of collection.

#### Numeric Operations

Cairo supports the basic mathematical operations you’d expect for all the integer
types: addition, subtraction, multiplication, division, and remainder. Integer
division truncates toward zero to the nearest integer. The following code shows
how you’d use each numeric operation in a `let` statement:

```rust
{{#include ../listings/ch02-common-programming-concepts/no_listing_08_numeric_operations/src/lib.cairo}}
```

Each expression in these statements uses a mathematical operator and evaluates
to a single value, which is then bound to a variable.

[Appendix B][appendix_b] contains a list of all operators that Cairo provides.

#### The Boolean Type

As in most other programming languages, a Boolean type in Cairo has two possible
values: `true` and `false`. Booleans are one `felt252` in size. The Boolean type in
Cairo is specified using `bool`. For example:

```rust
{{#include ../listings/ch02-common-programming-concepts/no_listing_09_boolean_type/src/lib.cairo}}
```

When declaring a `bool` variable, it is mandatory to use either `true` or `false` literals as value. Hence, it is not allowed to use integer literals (i.e. `0` instead of false) for `bool` declarations. 

The main way to use Boolean values is through conditionals, such as an `if`
expression. We’ll cover how `if` expressions work in Cairo in the [“Control
Flow”][control-flow] section.

#### The Short String Type

Cairo doesn't have a native type for strings, but you can store characters forming what we call a "short string" inside `felt252`s. A short string has a max length of 31 chars. This is to ensure that it can fit in a single felt (a felt is 252 bits, one ASCII char is 8 bits).
Here are some examples of declaring values by putting them between single quotes:

```rust
{{#rustdoc_include ../listings/ch02-common-programming-concepts/no_listing_10_short_string_type/src/lib.cairo:2:3}}
```

### Type casting

In Cairo, you can convert scalar types from one type to another by using the `try_into` and `into` methods provided by the `TryInto` and `Into` traits from the core library.

The `try_into` method allows for safe type casting when the target type might not fit the source value. Keep in mind that `try_into` returns an `Option<T>` type, which you'll need to unwrap to access the new value.

On the other hand, the `into` method can be used for type casting when success is guaranteed, such as when the source type is smaller than the destination type.

To perform the conversion, call `var.into()` or `var.try_into()` on the source value to cast it to another type. The new variable's type must be explicitly defined, as demonstrated in the example below.

```rust
{{#include ../listings/ch02-common-programming-concepts/no_listing_11_type_casting/src/lib.cairo}}
```

### Compound Types

#### The Array Type

An array is a collection of elements of the same type. We'll cover this type in more detail in the [Chapter Arrays](./ch03-01-arrays.md).

#### The Dictionary Type

A dictionary is a collection of key-value pairs. We'll delve deeper into this type in the [Chapter Dictionaries](./ch03-02-dictionaries.md).

#### The Tuple Type

A _tuple_ is a general way of grouping together a number of values with a
variety of types into one compound type. Tuples have a fixed length: once
declared, they cannot grow or shrink in size.

We create a tuple by writing a comma-separated list of values inside
parentheses. Each position in the tuple has a type, and the types of the
different values in the tuple don’t have to be the same. We’ve added optional
type annotations in this example:

```rust
{{#include ../listings/ch02-common-programming-concepts/no_listing_12_tuple_type/src/lib.cairo}}
```

The variable `tup` binds to the entire tuple because a tuple is considered a
single compound element. To get the individual values out of a tuple, we can
use pattern matching to destructure a tuple value, like this:

```rust
{{#include ../listings/ch02-common-programming-concepts/no_listing_13_tuple_destructuration/src/lib.cairo}}
```

This program first creates a tuple and binds it to the variable `tup`. It then
uses a pattern with `let` to take `tup` and turn it into three separate
variables, `x`, `y`, and `z`. This is called _destructuring_ because it breaks
the single tuple into three parts. Finally, the program prints `y is six` as the value of
`y` is `6`.

We can also declare the tuple with value and types, and destructure it at the same time.
For example:

```rust
{{#include ../listings/ch02-common-programming-concepts/no_listing_14_tuple_types/src/lib.cairo}}
```

### The unit type ()

A _unit type_ is a type which has only one value `()`.
It is represented by a tuple with no elements.
Its size is always zero, and it is guaranteed to not exist in the compiled code.

[control-flow]: ch02-05-control-flow.md
[appendix_b]: appendix-02-operators-and-symbols.md#operators<|MERGE_RESOLUTION|>--- conflicted
+++ resolved
@@ -68,11 +68,7 @@
 You can write integer literals in any of the forms shown in Table 3-2. Note
 that number literals that can be multiple numeric types allow a type suffix,
 such as `57_u8`, to designate the type.
-<<<<<<< HEAD
-It is also possible to use a visual separator `_` for integer literals, in order to improve code readability.
-=======
 It is also possible to use a visual separator `_` for number literals, in order to improve code readability.
->>>>>>> 5c20d1b6
 
 <span class="caption">Table 3-2: Integer Literals in Cairo</span>
 
